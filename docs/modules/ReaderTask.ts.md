--- conflicted
+++ resolved
@@ -39,7 +39,7 @@
   - [fromIOK](#fromiok)
   - [fromReaderK](#fromreaderk)
   - [fromTaskK](#fromtaskk)
-  - [local](#local)
+  - [~~local~~](#local)
 - [constructors](#constructors)
   - [ask](#ask)
   - [asks](#asks)
@@ -359,14 +359,9 @@
 
 Added in v2.4.0
 
-## local
-
-<<<<<<< HEAD
-Changes the value of the local context during the execution of the action `ma` (similar to `Contravariant`'s
-`contramap`).
-=======
+## ~~local~~
+
 Use [`local`](./Reader.ts.html#local) instead.
->>>>>>> e33bf40b
 
 **Signature**
 
