--- conflicted
+++ resolved
@@ -334,6 +334,27 @@
 })
 
 /**
+ * `map` can be used to turn functions `(a: A) => B` into functions `(fa: F<A>) => F<B>` whose argument and return types
+ * use the type constructor `F` to represent some computational context.
+ *
+ * @example
+ * import * as E from 'fp-ts/Either'
+ * import { pipe } from 'fp-ts/function'
+ *
+ * assert.deepStrictEqual(
+ *   pipe(
+ *     E.right<string, number>(42),
+ *     E.map((n) => n.toString())
+ *   ),
+ *   E.right('42')
+ * )
+ * assert.deepStrictEqual(
+ *   pipe(
+ *     E.left<string, number>('error'),
+ *     E.map((n) => n.toString())
+ *   ),
+ *   E.left('error')
+ * )
  * @category instance operations
  * @since 2.0.0
  */
@@ -350,7 +371,881 @@
 }
 
 /**
-<<<<<<< HEAD
+ * @category instance operations
+ * @since 2.7.0
+ */
+export const of: <E = never, A = never>(a: A) => Either<E, A> = right
+
+/**
+ * @category instances
+ * @since 2.10.0
+ */
+export const Pointed: Pointed2<URI> = {
+  URI,
+  of
+}
+
+/**
+ * Less strict version of [`ap`](#ap).
+ *
+ * @category instance operations
+ * @since 2.8.0
+ */
+export const apW: <E2, A>(fa: Either<E2, A>) => <E1, B>(fab: Either<E1, (a: A) => B>) => Either<E1 | E2, B> = (fa) => (
+  fab
+) => (isLeft(fab) ? fab : isLeft(fa) ? fa : right(fab.right(fa.right)))
+
+/**
+ * Apply a function to an argument under a type constructor.
+ *
+ * @category instance operations
+ * @since 2.0.0
+ */
+export const ap: <E, A>(fa: Either<E, A>) => <B>(fab: Either<E, (a: A) => B>) => Either<E, B> = apW
+
+/**
+ * @category instances
+ * @since 2.10.0
+ */
+export const Apply: Apply2<URI> = {
+  URI,
+  map: _map,
+  ap: _ap
+}
+
+/**
+ * @category instances
+ * @since 2.7.0
+ */
+export const Applicative: Applicative2<URI> = {
+  URI,
+  map: _map,
+  ap: _ap,
+  of
+}
+
+/**
+ * Less strict version of [`chain`](#chain).
+ *
+ * @category instance operations
+ * @since 2.6.0
+ */
+export const chainW = <E2, A, B>(f: (a: A) => Either<E2, B>) => <E1>(ma: Either<E1, A>): Either<E1 | E2, B> =>
+  isLeft(ma) ? ma : f(ma.right)
+
+/**
+ * Composes computations in sequence, using the return value of one computation to determine the next computation.
+ *
+ * @example
+ * import * as E from 'fp-ts/Either'
+ * import { pipe } from 'fp-ts/function'
+ *
+ * assert.deepStrictEqual(
+ *   pipe(
+ *     E.right(1),
+ *     E.chain((n) => n > 0 ? E.right(n) : E.left('error'))
+ *   ),
+ *   E.right(1)
+ * )
+ * assert.deepStrictEqual(
+ *   pipe(
+ *     E.right(0),
+ *     E.chain((n) => n > 0 ? E.right(n) : E.left('error'))
+ *   ),
+ *   E.left('error')
+ * )
+ * assert.deepStrictEqual(
+ *   pipe(
+ *     E.left('error'),
+ *     E.chain((n) => n > 0 ? E.right(n) : E.left('different error'))
+ *   ),
+ *   E.left('error')
+ * )
+ *
+ * @category instance operations
+ * @since 2.0.0
+ */
+export const chain: <E, A, B>(f: (a: A) => Either<E, B>) => (ma: Either<E, A>) => Either<E, B> = chainW
+
+/**
+ * @category instances
+ * @since 2.10.0
+ */
+export const Chain: Chain2<URI> = {
+  URI,
+  map: _map,
+  ap: _ap,
+  chain: _chain
+}
+
+/**
+ * @category instances
+ * @since 2.7.0
+ */
+export const Monad: Monad2<URI> = {
+  URI,
+  map: _map,
+  ap: _ap,
+  of,
+  chain: _chain
+}
+
+/**
+ * Left-associative fold of a structure.
+ *
+ * @example
+ * import { pipe } from 'fp-ts/function'
+ * import * as E from 'fp-ts/Either'
+ *
+ * const startWith = 'prefix'
+ * const concat = (a: string, b: string) => `${a}:${b}`
+ *
+ * assert.deepStrictEqual(
+ *   pipe(E.right('a'), E.reduce(startWith, concat)),
+ *   'prefix:a'
+ * )
+ *
+ * assert.deepStrictEqual(
+ *   pipe(E.left('e'), E.reduce(startWith, concat)),
+ *   'prefix'
+ * )
+ *
+ * @category instance operations
+ * @since 2.0.0
+ */
+export const reduce: <A, B>(b: B, f: (b: B, a: A) => B) => <E>(fa: Either<E, A>) => B = (b, f) => (fa) =>
+  isLeft(fa) ? b : f(b, fa.right)
+
+/**
+ * Map each element of the structure to a monoid, and combine the results.
+ *
+ * @example
+ * import { pipe } from 'fp-ts/function'
+ * import * as E from 'fp-ts/Either'
+ * import * as S from 'fp-ts/string'
+ *
+ * const yell = (a: string) => `${a}!`
+ *
+ * assert.deepStrictEqual(
+ *   pipe(E.right('a'), E.foldMap(S.Monoid)(yell)),
+ *   'a!'
+ * )
+ *
+ * assert.deepStrictEqual(
+ *   pipe(E.left('e'), E.foldMap(S.Monoid)(yell)),
+ *   S.Monoid.empty
+ * )
+ *
+ * @category instance operations
+ * @since 2.0.0
+ */
+export const foldMap: <M>(M: Monoid<M>) => <A>(f: (a: A) => M) => <E>(fa: Either<E, A>) => M = (M) => (f) => (fa) =>
+  isLeft(fa) ? M.empty : f(fa.right)
+
+/**
+ * Right-associative fold of a structure.
+ *
+ * @example
+ * import { pipe } from 'fp-ts/function'
+ * import * as E from 'fp-ts/Either'
+ *
+ * const startWith = 'postfix'
+ * const concat = (a: string, b: string) => `${a}:${b}`
+ *
+ * assert.deepStrictEqual(
+ *   pipe(E.right('a'), E.reduceRight(startWith, concat)),
+ *   'a:postfix'
+ * )
+ *
+ * assert.deepStrictEqual(
+ *   pipe(E.left('e'), E.reduceRight(startWith, concat)),
+ *   'postfix'
+ * )
+ *
+ * @category instance operations
+ * @since 2.0.0
+ */
+export const reduceRight: <A, B>(b: B, f: (a: A, b: B) => B) => <E>(fa: Either<E, A>) => B = (b, f) => (fa) =>
+  isLeft(fa) ? b : f(fa.right, b)
+
+/**
+ * @category instances
+ * @since 2.7.0
+ */
+export const Foldable: Foldable2<URI> = {
+  URI,
+  reduce: _reduce,
+  foldMap: _foldMap,
+  reduceRight: _reduceRight
+}
+
+/**
+ * Map each element of a structure to an action, evaluate these actions from left to right, and collect the results.
+ *
+ * @example
+ * import { pipe } from 'fp-ts/function'
+ * import * as RA from 'fp-ts/ReadonlyArray'
+ * import * as E from 'fp-ts/Either'
+ * import * as O from 'fp-ts/Option'
+ *
+ * assert.deepStrictEqual(
+ *   pipe(E.right(['a']), E.traverse(O.Applicative)(RA.head)),
+ *   O.some(E.right('a'))
+ *  )
+ *
+ * assert.deepStrictEqual(
+ *   pipe(E.right([]), E.traverse(O.Applicative)(RA.head)),
+ *   O.none
+ * )
+ *
+ * @category instance operations
+ * @since 2.6.3
+ */
+export const traverse: PipeableTraverse2<URI> = <F>(F: ApplicativeHKT<F>) => <A, B>(f: (a: A) => HKT<F, B>) => <E>(
+  ta: Either<E, A>
+): HKT<F, Either<E, B>> => (isLeft(ta) ? F.of(left(ta.left)) : F.map<B, Either<E, B>>(f(ta.right), right))
+
+/**
+ * Evaluate each monadic action in the structure from left to right, and collect the results.
+ *
+ * @example
+ * import { pipe } from 'fp-ts/function'
+ * import * as E from 'fp-ts/Either'
+ * import * as O from 'fp-ts/Option'
+ *
+ * assert.deepStrictEqual(
+ *   pipe(E.right(O.some('a')), E.sequence(O.Applicative)),
+ *   O.some(E.right('a'))
+ *  )
+ *
+ * assert.deepStrictEqual(
+ *   pipe(E.right(O.none), E.sequence(O.Applicative)),
+ *   O.none
+ * )
+ *
+ * @category instance operations
+ * @since 2.6.3
+ */
+export const sequence: Traversable2<URI>['sequence'] = <F>(F: ApplicativeHKT<F>) => <E, A>(
+  ma: Either<E, HKT<F, A>>
+): HKT<F, Either<E, A>> => {
+  return isLeft(ma) ? F.of(left(ma.left)) : F.map<A, Either<E, A>>(ma.right, right)
+}
+
+/**
+ * @category instances
+ * @since 2.7.0
+ */
+export const Traversable: Traversable2<URI> = {
+  URI,
+  map: _map,
+  reduce: _reduce,
+  foldMap: _foldMap,
+  reduceRight: _reduceRight,
+  traverse: _traverse,
+  sequence
+}
+
+/**
+ * Map a pair of functions over the two type arguments of the bifunctor.
+ *
+ * @example
+ * import * as E from 'fp-ts/Either'
+ * import { pipe } from 'fp-ts/function'
+ *
+ * assert.deepStrictEqual(
+ *   pipe(
+ *     E.right<string, number>(42),
+ *     E.bimap(
+ *       (str) => str.length,
+ *       (n) => n.toString()
+ *     )
+ *   ),
+ *   E.right<number, string>('42')
+ * )
+ * assert.deepStrictEqual(
+ *   pipe(
+ *     E.left<string, number>('error'),
+ *     E.bimap(
+ *       (str) => str.length,
+ *       (n) => n.toString()
+ *     )
+ *   ),
+ *   E.left(5)
+ * )
+ *
+ * @category instance operations
+ * @since 2.0.0
+ */
+export const bimap: <E, G, A, B>(f: (e: E) => G, g: (a: A) => B) => (fa: Either<E, A>) => Either<G, B> = (f, g) => (
+  fa
+) => (isLeft(fa) ? left(f(fa.left)) : right(g(fa.right)))
+
+/**
+ * Map a function over the first type argument of a bifunctor.
+ *
+ * @example
+ * import * as E from 'fp-ts/Either'
+ * import * as A from 'fp-ts/Array'
+ * import { pipe } from 'fp-ts/function'
+ *
+ * assert.deepStrictEqual(
+ *   pipe(
+ *     E.left('error'),
+ *     E.mapLeft(A.of)
+ *   ),
+ *   E.left(['error'])
+ * )
+ * assert.deepStrictEqual(
+ *   pipe(
+ *     E.right(42),
+ *     E.mapLeft(A.of)
+ *   ),
+ *   E.right(42)
+ * )
+ *
+ * @category instance operations
+ * @since 2.0.0
+ */
+export const mapLeft: <E, G>(f: (e: E) => G) => <A>(fa: Either<E, A>) => Either<G, A> = (f) => (fa) =>
+  isLeft(fa) ? left(f(fa.left)) : fa
+
+/**
+ * @category instances
+ * @since 2.7.0
+ */
+export const Bifunctor: Bifunctor2<URI> = {
+  URI,
+  bimap: _bimap,
+  mapLeft: _mapLeft
+}
+
+/**
+ * Less strict version of [`alt`](#alt).
+ *
+ * @category instance operations
+ * @since 2.9.0
+ */
+export const altW: <E2, B>(that: Lazy<Either<E2, B>>) => <E1, A>(fa: Either<E1, A>) => Either<E2, A | B> = (that) => (
+  fa
+) => (isLeft(fa) ? that() : fa)
+
+/**
+ * Identifies an associative operation on a type constructor. It is similar to `Semigroup`, except that it applies to
+ * types of kind `* -> *`.
+ *
+ * @category instance operations
+ * @since 2.0.0
+ */
+export const alt: <E, A>(that: Lazy<Either<E, A>>) => (fa: Either<E, A>) => Either<E, A> = altW
+
+/**
+ * @category instances
+ * @since 2.7.0
+ */
+export const Alt: Alt2<URI> = {
+  URI,
+  map: _map,
+  alt: _alt
+}
+
+/**
+ * @category instance operations
+ * @since 2.0.0
+ */
+export const extend: <E, A, B>(f: (wa: Either<E, A>) => B) => (wa: Either<E, A>) => Either<E, B> = (f) => (wa) =>
+  isLeft(wa) ? wa : right(f(wa))
+
+/**
+ * @category instances
+ * @since 2.7.0
+ */
+export const Extend: Extend2<URI> = {
+  URI,
+  map: _map,
+  extend: _extend
+}
+
+/**
+ * @category instances
+ * @since 2.7.0
+ */
+export const ChainRec: ChainRec2<URI> = {
+  URI,
+  map: _map,
+  ap: _ap,
+  chain: _chain,
+  chainRec: _chainRec
+}
+
+/**
+ * @category instance operations
+ * @since 2.6.3
+ */
+export const throwError: MonadThrow2<URI>['throwError'] = left
+
+/**
+ * @category instances
+ * @since 2.7.0
+ */
+export const MonadThrow: MonadThrow2<URI> = {
+  URI,
+  map: _map,
+  ap: _ap,
+  of,
+  chain: _chain,
+  throwError
+}
+
+/**
+ * @category instances
+ * @since 2.10.0
+ */
+export const FromEither: FromEither2<URI> = {
+  URI,
+  fromEither: identity
+}
+
+/**
+ * @example
+ * import { fromPredicate, left, right } from 'fp-ts/Either'
+ * import { pipe } from 'fp-ts/function'
+ *
+ * assert.deepStrictEqual(
+ *   pipe(
+ *     1,
+ *     fromPredicate(
+ *       (n) => n > 0,
+ *       () => 'error'
+ *     )
+ *   ),
+ *   right(1)
+ * )
+ * assert.deepStrictEqual(
+ *   pipe(
+ *     -1,
+ *     fromPredicate(
+ *       (n) => n > 0,
+ *       () => 'error'
+ *     )
+ *   ),
+ *   left('error')
+ * )
+ *
+ * @category constructors
+ * @since 2.0.0
+ */
+export const fromPredicate =
+  /*#__PURE__*/
+  fromPredicate_(FromEither)
+
+// -------------------------------------------------------------------------------------
+// natural transformations
+// -------------------------------------------------------------------------------------
+
+/**
+ * @example
+ * import * as E from 'fp-ts/Either'
+ * import { pipe } from 'fp-ts/function'
+ * import * as O from 'fp-ts/Option'
+ *
+ * assert.deepStrictEqual(
+ *   pipe(
+ *     O.some(1),
+ *     E.fromOption(() => 'error')
+ *   ),
+ *   E.right(1)
+ * )
+ * assert.deepStrictEqual(
+ *   pipe(
+ *     O.none,
+ *     E.fromOption(() => 'error')
+ *   ),
+ *   E.left('error')
+ * )
+ *
+ * @category natural transformations
+ * @since 2.0.0
+ */
+export const fromOption =
+  /*#__PURE__*/
+  fromOption_(FromEither)
+
+// -------------------------------------------------------------------------------------
+// refinements
+// -------------------------------------------------------------------------------------
+
+/**
+ * Returns `true` if the either is an instance of `Left`, `false` otherwise.
+ *
+ * @category refinements
+ * @since 2.0.0
+ */
+export const isLeft: <E>(ma: Either<E, unknown>) => ma is Left<E> = _.isLeft
+
+/**
+ * Returns `true` if the either is an instance of `Right`, `false` otherwise.
+ *
+ * @category refinements
+ * @since 2.0.0
+ */
+export const isRight: <A>(ma: Either<unknown, A>) => ma is Right<A> = _.isRight
+
+// -------------------------------------------------------------------------------------
+// destructors
+// -------------------------------------------------------------------------------------
+
+/**
+ * Less strict version of [`match`](#match).
+ *
+ * @category destructors
+ * @since 2.10.0
+ */
+export const matchW = <E, B, A, C>(onLeft: (e: E) => B, onRight: (a: A) => C) => (ma: Either<E, A>): B | C =>
+  isLeft(ma) ? onLeft(ma.left) : onRight(ma.right)
+
+/**
+ * Alias of [`matchW`](#matchw).
+ *
+ * @category destructors
+ * @since 2.10.0
+ */
+export const foldW = matchW
+
+/**
+ * Takes two functions and an `Either` value, if the value is a `Left` the inner value is applied to the first function,
+ * if the value is a `Right` the inner value is applied to the second function.
+ *
+ * @example
+ * import { match, left, right } from 'fp-ts/Either'
+ * import { pipe } from 'fp-ts/function'
+ *
+ * function onLeft(errors: Array<string>): string {
+ *   return `Errors: ${errors.join(', ')}`
+ * }
+ *
+ * function onRight(value: number): string {
+ *   return `Ok: ${value}`
+ * }
+ *
+ * assert.strictEqual(
+ *   pipe(
+ *     right(1),
+ *     match(onLeft, onRight)
+ *   ),
+ *   'Ok: 1'
+ * )
+ * assert.strictEqual(
+ *   pipe(
+ *     left(['error 1', 'error 2']),
+ *     match(onLeft, onRight)
+ *   ),
+ *   'Errors: error 1, error 2'
+ * )
+ *
+ * @category destructors
+ * @since 2.10.0
+ */
+export const match: <E, A, B>(onLeft: (e: E) => B, onRight: (a: A) => B) => (ma: Either<E, A>) => B = matchW
+
+/**
+ * Alias of [`match`](#match).
+ *
+ * @category destructors
+ * @since 2.0.0
+ */
+export const fold: <E, A, B>(onLeft: (e: E) => B, onRight: (a: A) => B) => (ma: Either<E, A>) => B = match
+
+/**
+ * Less strict version of [`getOrElse`](#getorelse).
+ *
+ * @category destructors
+ * @since 2.6.0
+ */
+export const getOrElseW = <E, B>(onLeft: (e: E) => B) => <A>(ma: Either<E, A>): A | B =>
+  isLeft(ma) ? onLeft(ma.left) : ma.right
+
+/**
+ * Returns the wrapped value if it's a `Right` or a default value if is a `Left`.
+ *
+ * @example
+ * import { getOrElse, left, right } from 'fp-ts/Either'
+ * import { pipe } from 'fp-ts/function'
+ *
+ * assert.deepStrictEqual(
+ *   pipe(
+ *     right(1),
+ *     getOrElse(() => 0)
+ *   ),
+ *   1
+ * )
+ * assert.deepStrictEqual(
+ *   pipe(
+ *     left('error'),
+ *     getOrElse(() => 0)
+ *   ),
+ *   0
+ * )
+ *
+ * @category destructors
+ * @since 2.0.0
+ */
+export const getOrElse: <E, A>(onLeft: (e: E) => A) => (ma: Either<E, A>) => A = getOrElseW
+
+// -------------------------------------------------------------------------------------
+// combinators
+// -------------------------------------------------------------------------------------
+
+/**
+ * Derivable from `Functor`.
+ *
+ * @category combinators
+ * @since 2.10.0
+ */
+export const flap =
+  /*#_PURE_*/
+  flap_(Functor)
+
+/**
+ * Combine two effectful actions, keeping only the result of the first.
+ *
+ * Derivable from `Apply`.
+ *
+ * @category combinators
+ * @since 2.0.0
+ */
+export const apFirst =
+  /*#__PURE__*/
+  apFirst_(Apply)
+
+/**
+ * Combine two effectful actions, keeping only the result of the second.
+ *
+ * Derivable from `Apply`.
+ *
+ * @category combinators
+ * @since 2.0.0
+ */
+export const apSecond =
+  /*#__PURE__*/
+  apSecond_(Apply)
+
+/**
+ * Composes computations in sequence, using the return value of one computation to determine the next computation and
+ * keeping only the result of the first.
+ *
+ * Derivable from `Chain`.
+ *
+ * @category combinators
+ * @since 2.0.0
+ */
+export const chainFirst: <E, A, B>(f: (a: A) => Either<E, B>) => (ma: Either<E, A>) => Either<E, A> =
+  /*#__PURE__*/
+  chainFirst_(Chain)
+
+/**
+ * Less strict version of [`chainFirst`](#chainfirst)
+ *
+ * Derivable from `Chain`.
+ *
+ * @category combinators
+ * @since 2.8.0
+ */
+export const chainFirstW: <E2, A, B>(
+  f: (a: A) => Either<E2, B>
+) => <E1>(ma: Either<E1, A>) => Either<E1 | E2, A> = chainFirst as any
+
+/**
+ * Less strict version of [`flatten`](#flatten).
+ *
+ * @category combinators
+ * @since 2.11.0
+ */
+export const flattenW: <E1, E2, A>(mma: Either<E1, Either<E2, A>>) => Either<E1 | E2, A> =
+  /*#__PURE__*/
+  chainW(identity)
+
+/**
+ * The `flatten` function is the conventional monad join operator. It is used to remove one level of monadic structure, projecting its bound argument into the outer level.
+ *
+ * Derivable from `Chain`.
+ *
+ * @example
+ * import * as E from 'fp-ts/Either'
+ *
+ * assert.deepStrictEqual(E.flatten(E.right(E.right('a'))), E.right('a'))
+ * assert.deepStrictEqual(E.flatten(E.right(E.left('e'))), E.left('e'))
+ * assert.deepStrictEqual(E.flatten(E.left('e')), E.left('e'))
+ *
+ * @category combinators
+ * @since 2.0.0
+ */
+export const flatten: <E, A>(mma: Either<E, Either<E, A>>) => Either<E, A> = flattenW
+
+/**
+ * Derivable from `Extend`.
+ *
+ * @category combinators
+ * @since 2.0.0
+ */
+export const duplicate: <E, A>(ma: Either<E, A>) => Either<E, Either<E, A>> =
+  /*#__PURE__*/
+  extend(identity)
+
+/**
+ * @category combinators
+ * @since 2.10.0
+ */
+export const fromOptionK =
+  /*#__PURE__*/
+  fromOptionK_(FromEither)
+
+/**
+ * @category combinators
+ * @since 2.11.0
+ */
+export const chainOptionK =
+  /*#__PURE__*/
+  chainOptionK_(FromEither, Chain)
+
+/**
+ * @example
+ * import * as E from 'fp-ts/Either'
+ * import { pipe } from 'fp-ts/function'
+ *
+ * assert.deepStrictEqual(
+ *   pipe(
+ *     E.right(1),
+ *     E.filterOrElse(
+ *       (n) => n > 0,
+ *       () => 'error'
+ *     )
+ *   ),
+ *   E.right(1)
+ * )
+ * assert.deepStrictEqual(
+ *   pipe(
+ *     E.right(-1),
+ *     E.filterOrElse(
+ *       (n) => n > 0,
+ *       () => 'error'
+ *     )
+ *   ),
+ *   E.left('error')
+ * )
+ * assert.deepStrictEqual(
+ *   pipe(
+ *     E.left('a'),
+ *     E.filterOrElse(
+ *       (n) => n > 0,
+ *       () => 'error'
+ *     )
+ *   ),
+ *   E.left('a')
+ * )
+ *
+ * @category combinators
+ * @since 2.0.0
+ */
+export const filterOrElse =
+  /*#__PURE__*/
+  filterOrElse_(FromEither, Chain)
+
+/**
+ * Less strict version of [`filterOrElse`](#filterorelse).
+ *
+ * @category combinators
+ * @since 2.9.0
+ */
+export const filterOrElseW: {
+  <A, B extends A, E2>(refinement: Refinement<A, B>, onFalse: (a: A) => E2): <E1>(
+    ma: Either<E1, A>
+  ) => Either<E1 | E2, B>
+  <A, E2>(predicate: Predicate<A>, onFalse: (a: A) => E2): <E1, B extends A>(mb: Either<E1, B>) => Either<E1 | E2, B>
+  <A, E2>(predicate: Predicate<A>, onFalse: (a: A) => E2): <E1>(ma: Either<E1, A>) => Either<E1 | E2, A>
+} = filterOrElse
+
+/**
+ * Returns a `Right` if is a `Left` (and vice versa).
+ *
+ * @category combinators
+ * @since 2.0.0
+ */
+export const swap = <E, A>(ma: Either<E, A>): Either<A, E> => (isLeft(ma) ? right(ma.left) : left(ma.right))
+
+/**
+ * Less strict version of [`orElse`](#orelse).
+ *
+ * @category combinators
+ * @since 2.10.0
+ */
+export const orElseW = <E1, E2, B>(onLeft: (e: E1) => Either<E2, B>) => <A>(ma: Either<E1, A>): Either<E2, A | B> =>
+  isLeft(ma) ? onLeft(ma.left) : ma
+
+/**
+ * Useful for recovering from errors.
+ *
+ * @category combinators
+ * @since 2.0.0
+ */
+export const orElse: <E1, A, E2>(onLeft: (e: E1) => Either<E2, A>) => (ma: Either<E1, A>) => Either<E2, A> = orElseW
+
+// -------------------------------------------------------------------------------------
+// interop
+// -------------------------------------------------------------------------------------
+
+/**
+ * Takes a default and a nullable value, if the value is not nully, turn it into a `Right`, if the value is nully use
+ * the provided default as a `Left`.
+ *
+ * @example
+ * import { fromNullable, left, right } from 'fp-ts/Either'
+ *
+ * const parse = fromNullable('nully')
+ *
+ * assert.deepStrictEqual(parse(1), right(1))
+ * assert.deepStrictEqual(parse(null), left('nully'))
+ *
+ * @category interop
+ * @since 2.0.0
+ */
+export const fromNullable = <E>(e: E) => <A>(a: A): Either<E, NonNullable<A>> =>
+  a == null ? left(e) : right(a as NonNullable<A>)
+
+/**
+ * Constructs a new `Either` from a function that might throw.
+ *
+ * See also [`tryCatchK`](#trycatchk).
+ *
+ * @example
+ * import * as E from 'fp-ts/Either'
+ *
+ * const unsafeHead = <A>(as: ReadonlyArray<A>): A => {
+ *   if (as.length > 0) {
+ *     return as[0]
+ *   } else {
+ *     throw new Error('empty array')
+ *   }
+ * }
+ *
+ * const head = <A>(as: ReadonlyArray<A>): E.Either<Error, A> =>
+ *   E.tryCatch(() => unsafeHead(as), e => (e instanceof Error ? e : new Error('unknown error')))
+ *
+ * assert.deepStrictEqual(head([]), E.left(new Error('empty array')))
+ * assert.deepStrictEqual(head([1, 2, 3]), E.right(1))
+ *
+ * @category interop
+ * @since 2.0.0
+ */
+export const tryCatch = <E, A>(f: Lazy<A>, onThrow: (e: unknown) => E): Either<E, A> => {
+  try {
+    return right(f())
+  } catch (e) {
+    return left(onThrow(e))
+  }
+}
+
+/**
  * Converts a function that may throw to one returning a `Either`.
  *
  * @example
@@ -367,24 +1262,29 @@
  *
  * @category interop
  * @since 2.10.0
-=======
- * @category instance operations
- * @since 2.7.0
->>>>>>> 60250b9d
- */
-export const of: <E = never, A = never>(a: A) => Either<E, A> = right
-
-/**
- * @category instances
+ *
+ * @category interop
  * @since 2.10.0
  */
-export const Pointed: Pointed2<URI> = {
-  URI,
-  of
-}
-
-/**
-<<<<<<< HEAD
+export const tryCatchK = <A extends ReadonlyArray<unknown>, B, E>(
+  f: (...a: A) => B,
+  onThrow: (error: unknown) => E
+): ((...a: A) => Either<E, B>) => (...a) => tryCatch(() => f(...a), onThrow)
+
+/**
+ * @category interop
+ * @since 2.9.0
+ */
+export const fromNullableK = <E>(
+  e: E
+): (<A extends ReadonlyArray<unknown>, B>(
+  f: (...a: A) => B | null | undefined
+) => (...a: A) => Either<E, NonNullable<B>>) => {
+  const from = fromNullable(e)
+  return (f) => flow(f, from)
+}
+
+/**
  * This is `chain` + `fromNullable`, useful when working with optional values.
  *
  * @example
@@ -426,1149 +1326,6 @@
  *   ),
  *   left('missing street name')
  * )
- *
- * @category interop
- * @since 2.9.0
-=======
- * Less strict version of [`ap`](#ap).
- *
- * @category instance operations
- * @since 2.8.0
->>>>>>> 60250b9d
- */
-export const apW: <E2, A>(fa: Either<E2, A>) => <E1, B>(fab: Either<E1, (a: A) => B>) => Either<E1 | E2, B> = (fa) => (
-  fab
-) => (isLeft(fab) ? fab : isLeft(fa) ? fa : right(fab.right(fa.right)))
-
-/**
-<<<<<<< HEAD
- *  Returns the value contained in the `Either`, regardless of the `Left` or `Right` case.
- *
- * @example
- * import { left, right, toUnion } from 'fp-ts/Either'
- *
- * assert.deepStrictEqual(toUnion(right(42)), 42)
- * assert.deepStrictEqual(toUnion(left(new Error('error'))), new Error('error'))
- *
- * @category interop
- * @since 2.10.0
-=======
- * Apply a function to an argument under a type constructor.
- *
- * @category instance operations
- * @since 2.0.0
->>>>>>> 60250b9d
- */
-export const ap: <E, A>(fa: Either<E, A>) => <B>(fab: Either<E, (a: A) => B>) => Either<E, B> = apW
-
-/**
- * @category instances
- * @since 2.10.0
- */
-export const Apply: Apply2<URI> = {
-  URI,
-  map: _map,
-  ap: _ap
-}
-
-/**
- * @category instances
- * @since 2.7.0
- */
-export const Applicative: Applicative2<URI> = {
-  URI,
-  map: _map,
-  ap: _ap,
-  of
-}
-
-/**
- * Less strict version of [`chain`](#chain).
- *
- * @category instance operations
- * @since 2.6.0
- */
-export const chainW = <E2, A, B>(f: (a: A) => Either<E2, B>) => <E1>(ma: Either<E1, A>): Either<E1 | E2, B> =>
-  isLeft(ma) ? ma : f(ma.right)
-
-/**
- * Composes computations in sequence, using the return value of one computation to determine the next computation.
- *
- * @category instance operations
- * @since 2.0.0
- */
-export const chain: <E, A, B>(f: (a: A) => Either<E, B>) => (ma: Either<E, A>) => Either<E, B> = chainW
-
-/**
- * @category instances
- * @since 2.10.0
- */
-export const Chain: Chain2<URI> = {
-  URI,
-  map: _map,
-  ap: _ap,
-  chain: _chain
-}
-
-/**
- * @category instances
- * @since 2.7.0
- */
-export const Monad: Monad2<URI> = {
-  URI,
-  map: _map,
-  ap: _ap,
-  of,
-  chain: _chain
-}
-
-/**
- * Left-associative fold of a structure.
- *
- * @example
- * import { pipe } from 'fp-ts/function'
- * import * as E from 'fp-ts/Either'
- *
- * const startWith = 'prefix'
- * const concat = (a: string, b: string) => `${a}:${b}`
- *
- * assert.deepStrictEqual(
- *   pipe(E.right('a'), E.reduce(startWith, concat)),
- *   'prefix:a'
- * )
- *
- * assert.deepStrictEqual(
- *   pipe(E.left('e'), E.reduce(startWith, concat)),
- *   'prefix'
- * )
- *
- * @category instance operations
- * @since 2.0.0
- */
-export const reduce: <A, B>(b: B, f: (b: B, a: A) => B) => <E>(fa: Either<E, A>) => B = (b, f) => (fa) =>
-  isLeft(fa) ? b : f(b, fa.right)
-
-/**
- * Map each element of the structure to a monoid, and combine the results.
- *
- * @example
- * import { pipe } from 'fp-ts/function'
- * import * as E from 'fp-ts/Either'
- * import * as S from 'fp-ts/string'
- *
- * const yell = (a: string) => `${a}!`
- *
- * assert.deepStrictEqual(
- *   pipe(E.right('a'), E.foldMap(S.Monoid)(yell)),
- *   'a!'
- * )
- *
- * assert.deepStrictEqual(
- *   pipe(E.left('e'), E.foldMap(S.Monoid)(yell)),
- *   S.Monoid.empty
- * )
- *
- * @category instance operations
- * @since 2.0.0
- */
-<<<<<<< HEAD
-export const filterOrElse: {
-  <E, A, B extends A>(refinement: Refinement<A, B>, onFalse: (a: A) => E): (ma: Either<E, A>) => Either<E, B>
-  <E, A>(predicate: Predicate<A>, onFalse: (a: A) => E): (ma: Either<E, A>) => Either<E, A>
-} = filterOrElseW
-
-// -------------------------------------------------------------------------------------
-// non-pipeables
-// -------------------------------------------------------------------------------------
-
-const _map: Monad2<URI>['map'] = (fa, f) => pipe(fa, map(f))
-const _ap: Monad2<URI>['ap'] = (fab, fa) => pipe(fab, ap(fa))
-/* istanbul ignore next */
-const _chain: Monad2<URI>['chain'] = (ma, f) => pipe(ma, chain(f))
-/* istanbul ignore next */
-const _reduce: Foldable2<URI>['reduce'] = (fa, b, f) => pipe(fa, reduce(b, f))
-/* istanbul ignore next */
-const _foldMap: Foldable2<URI>['foldMap'] = (M) => (fa, f) => {
-  const foldMapM = foldMap(M)
-  return pipe(fa, foldMapM(f))
-}
-/* istanbul ignore next */
-const _reduceRight: Foldable2<URI>['reduceRight'] = (fa, b, f) => pipe(fa, reduceRight(b, f))
-const _traverse = <F>(
-  F: ApplicativeHKT<F>
-): (<E, A, B>(ta: Either<E, A>, f: (a: A) => HKT<F, B>) => HKT<F, Either<E, B>>) => {
-  const traverseF = traverse(F)
-  return (ta, f) => pipe(ta, traverseF(f))
-}
-const _bimap: Bifunctor2<URI>['bimap'] = (fa, f, g) => pipe(fa, bimap(f, g))
-const _mapLeft: Bifunctor2<URI>['mapLeft'] = (fa, f) => pipe(fa, mapLeft(f))
-/* istanbul ignore next */
-const _alt: Alt2<URI>['alt'] = (fa, that) => pipe(fa, alt(that))
-/* istanbul ignore next */
-const _extend: Extend2<URI>['extend'] = (wa, f) => pipe(wa, extend(f))
-const _chainRec: ChainRec2<URI>['chainRec'] = (a, f) =>
-  tailRec(f(a), (e) =>
-    isLeft(e) ? right(left(e.left)) : isLeft(e.right) ? left(f(e.right.left)) : right(right(e.right.right))
-  )
-
-// -------------------------------------------------------------------------------------
-// type class members
-// -------------------------------------------------------------------------------------
-
-/**
- * `map` can be used to turn functions `(a: A) => B` into functions `(fa: F<A>) => F<B>` whose argument and return types
- * use the type constructor `F` to represent some computational context.
- *
- * @example
- * import * as E from 'fp-ts/Either'
- * import { pipe } from 'fp-ts/function'
- *
- * assert.deepStrictEqual(
- *   pipe(
- *     E.right<string, number>(42),
- *     E.map((n) => n.toString())
- *   ),
- *   E.right('42')
- * )
- * assert.deepStrictEqual(
- *   pipe(
- *     E.left<string, number>('error'),
- *     E.map((n) => n.toString())
- *   ),
- *   E.left('error')
- * )
- *
- * @category Functor
- * @since 2.0.0
- */
-export const map: <A, B>(f: (a: A) => B) => <E>(fa: Either<E, A>) => Either<E, B> = (f) => (fa) =>
-  isLeft(fa) ? fa : right(f(fa.right))
-
-/**
- * Map a pair of functions over the two type arguments of the bifunctor.
- *
- * @example
- * import * as E from 'fp-ts/Either'
- * import { pipe } from 'fp-ts/function'
- *
- * assert.deepStrictEqual(
- *   pipe(
- *     E.right<string, number>(42),
- *     E.bimap(
- *       (str) => str.length,
- *       (n) => n.toString()
- *     )
- *   ),
- *   E.right<number, string>('42')
- * )
- * assert.deepStrictEqual(
- *   pipe(
- *     E.left<string, number>('error'),
- *     E.bimap(
- *       (str) => str.length,
- *       (n) => n.toString()
- *     )
- *   ),
- *   E.left(5)
- * )
- *
- * @category Bifunctor
- * @since 2.0.0
- */
-export const bimap: <E, G, A, B>(f: (e: E) => G, g: (a: A) => B) => (fa: Either<E, A>) => Either<G, B> = (f, g) => (
-  fa
-) => (isLeft(fa) ? left(f(fa.left)) : right(g(fa.right)))
-
-/**
- * Map a function over the first type argument of a bifunctor.
- *
- * @example
- * import * as E from 'fp-ts/Either'
- * import * as A from 'fp-ts/Array'
- * import { pipe } from 'fp-ts/function'
- *
- * assert.deepStrictEqual(
- *   pipe(
- *     E.left('error'),
- *     E.mapLeft(A.of)
- *   ),
- *   E.left(['error'])
- * )
- * assert.deepStrictEqual(
- *   pipe(
- *     E.right(42),
- *     E.mapLeft(A.of)
- *   ),
- *   E.right(42)
- * )
- *
- * @category Bifunctor
- * @since 2.0.0
- */
-export const mapLeft: <E, G>(f: (e: E) => G) => <A>(fa: Either<E, A>) => Either<G, A> = (f) => (fa) =>
-  isLeft(fa) ? left(f(fa.left)) : fa
-
-/**
- * Less strict version of [`ap`](#ap).
- *
- * @category Apply
- * @since 2.8.0
- */
-export const apW: <E2, A>(fa: Either<E2, A>) => <E1, B>(fab: Either<E1, (a: A) => B>) => Either<E1 | E2, B> = (fa) => (
-  fab
-) => (isLeft(fab) ? fab : isLeft(fa) ? fa : right(fab.right(fa.right)))
-
-/**
- * Apply a function to an argument under a type constructor.
- *
- * @category Apply
- * @since 2.0.0
- */
-export const ap: <E, A>(fa: Either<E, A>) => <B>(fab: Either<E, (a: A) => B>) => Either<E, B> = apW
-
-/**
- * Alias of [`right`](#right)
- *
- * @category Pointed
- * @since 2.7.0
- */
-export const of: <E = never, A = never>(a: A) => Either<E, A> = right
-
-/**
- * Less strict version of [`chain`](#chain).
- *
- * @category Monad
- * @since 2.6.0
- */
-export const chainW = <E2, A, B>(f: (a: A) => Either<E2, B>) => <E1>(ma: Either<E1, A>): Either<E1 | E2, B> =>
-  isLeft(ma) ? ma : f(ma.right)
-
-/**
- * Composes computations in sequence, using the return value of one computation to determine the next computation.
- *
- * @example
- * import * as E from 'fp-ts/Either'
- * import { pipe } from 'fp-ts/function'
- *
- * assert.deepStrictEqual(
- *   pipe(
- *     E.right(1),
- *     E.chain((n) => n > 0 ? E.right(n) : E.left('error'))
- *   ),
- *   E.right(1)
- * )
- * assert.deepStrictEqual(
- *   pipe(
- *     E.right(0),
- *     E.chain((n) => n > 0 ? E.right(n) : E.left('error'))
- *   ),
- *   E.left('error')
- * )
- * assert.deepStrictEqual(
- *   pipe(
- *     E.left('error'),
- *     E.chain((n) => n > 0 ? E.right(n) : E.left('different error'))
- *   ),
- *   E.left('error')
- * )
- *
- * @category Monad
- * @since 2.0.0
- */
-export const chain: <E, A, B>(f: (a: A) => Either<E, B>) => (ma: Either<E, A>) => Either<E, B> = chainW
-
-/**
- * The `flatten` function is the conventional monad join operator. It is used to remove one level of monadic structure, projecting its bound argument into the outer level.
- *
- * Derivable from `Chain`.
- *
- * @example
- * import * as E from 'fp-ts/Either'
- *
- * assert.deepStrictEqual(E.flatten(E.right(E.right('a'))), E.right('a'))
- * assert.deepStrictEqual(E.flatten(E.right(E.left('e'))), E.left('e'))
- * assert.deepStrictEqual(E.flatten(E.left('e')), E.left('e'))
- *
- * @category combinators
- * @since 2.0.0
- */
-export const flatten: <E, A>(mma: Either<E, Either<E, A>>) => Either<E, A> =
-  /*#__PURE__*/
-  chain(identity)
-
-/**
- * Less strict version of [`alt`](#alt).
- *
- * @category Alt
- * @since 2.9.0
- */
-export const altW: <E2, B>(that: Lazy<Either<E2, B>>) => <E1, A>(fa: Either<E1, A>) => Either<E2, A | B> = (that) => (
-  fa
-) => (isLeft(fa) ? that() : fa)
-
-/**
- * Identifies an associative operation on a type constructor. It is similar to `Semigroup`, except that it applies to
- * types of kind `* -> *`.
- *
- * @category Alt
- * @since 2.0.0
- */
-export const alt: <E, A>(that: Lazy<Either<E, A>>) => (fa: Either<E, A>) => Either<E, A> = altW
-
-/**
- * @category Extend
- * @since 2.0.0
- */
-export const extend: <E, A, B>(f: (wa: Either<E, A>) => B) => (wa: Either<E, A>) => Either<E, B> = (f) => (wa) =>
-  isLeft(wa) ? wa : right(f(wa))
-
-/**
- * Derivable from `Extend`.
- *
- * @category combinators
- * @since 2.0.0
- */
-export const duplicate: <E, A>(ma: Either<E, A>) => Either<E, Either<E, A>> =
-  /*#__PURE__*/
-  extend(identity)
-
-/**
- * Left-associative fold of a structure.
- *
- * @example
- * import { pipe } from 'fp-ts/function'
- * import * as E from 'fp-ts/Either'
- *
- * const startWith = 'prefix'
- * const concat = (a: string, b: string) => `${a}:${b}`
- *
- * assert.deepStrictEqual(
- *   pipe(E.right('a'), E.reduce(startWith, concat)),
- *   'prefix:a'
- * )
- *
- * assert.deepStrictEqual(
- *   pipe(E.left('e'), E.reduce(startWith, concat)),
- *   'prefix'
- * )
- *
- * @category Foldable
- * @since 2.0.0
- */
-export const reduce: <A, B>(b: B, f: (b: B, a: A) => B) => <E>(fa: Either<E, A>) => B = (b, f) => (fa) =>
-  isLeft(fa) ? b : f(b, fa.right)
-
-/**
- * Map each element of the structure to a monoid, and combine the results.
- *
- * @example
- * import { pipe } from 'fp-ts/function'
- * import * as E from 'fp-ts/Either'
- * import * as S from 'fp-ts/string'
- *
- * const yell = (a: string) => `${a}!`
- *
- * assert.deepStrictEqual(
- *   pipe(E.right('a'), E.foldMap(S.Monoid)(yell)),
- *   'a!'
- * )
- *
- * assert.deepStrictEqual(
- *   pipe(E.left('e'), E.foldMap(S.Monoid)(yell)),
- *   S.Monoid.empty
- * )
- *
- * @category Foldable
- * @since 2.0.0
- */
-=======
->>>>>>> 60250b9d
-export const foldMap: <M>(M: Monoid<M>) => <A>(f: (a: A) => M) => <E>(fa: Either<E, A>) => M = (M) => (f) => (fa) =>
-  isLeft(fa) ? M.empty : f(fa.right)
-
-/**
- * Right-associative fold of a structure.
- *
- * @example
- * import { pipe } from 'fp-ts/function'
- * import * as E from 'fp-ts/Either'
- *
- * const startWith = 'postfix'
- * const concat = (a: string, b: string) => `${a}:${b}`
- *
- * assert.deepStrictEqual(
- *   pipe(E.right('a'), E.reduceRight(startWith, concat)),
- *   'a:postfix'
- * )
- *
- * assert.deepStrictEqual(
- *   pipe(E.left('e'), E.reduceRight(startWith, concat)),
- *   'postfix'
- * )
- *
- * @category instance operations
- * @since 2.0.0
- */
-export const reduceRight: <A, B>(b: B, f: (a: A, b: B) => B) => <E>(fa: Either<E, A>) => B = (b, f) => (fa) =>
-  isLeft(fa) ? b : f(fa.right, b)
-
-/**
- * @category instances
- * @since 2.7.0
- */
-export const Foldable: Foldable2<URI> = {
-  URI,
-  reduce: _reduce,
-  foldMap: _foldMap,
-  reduceRight: _reduceRight
-}
-
-/**
- * Map each element of a structure to an action, evaluate these actions from left to right, and collect the results.
- *
- * @example
- * import { pipe } from 'fp-ts/function'
- * import * as RA from 'fp-ts/ReadonlyArray'
- * import * as E from 'fp-ts/Either'
- * import * as O from 'fp-ts/Option'
- *
- * assert.deepStrictEqual(
- *   pipe(E.right(['a']), E.traverse(O.Applicative)(RA.head)),
- *   O.some(E.right('a'))
- *  )
- *
- * assert.deepStrictEqual(
- *   pipe(E.right([]), E.traverse(O.Applicative)(RA.head)),
- *   O.none
- * )
- *
- * @category instance operations
- * @since 2.6.3
- */
-export const traverse: PipeableTraverse2<URI> = <F>(F: ApplicativeHKT<F>) => <A, B>(f: (a: A) => HKT<F, B>) => <E>(
-  ta: Either<E, A>
-): HKT<F, Either<E, B>> => (isLeft(ta) ? F.of(left(ta.left)) : F.map<B, Either<E, B>>(f(ta.right), right))
-
-/**
- * Evaluate each monadic action in the structure from left to right, and collect the results.
- *
- * @example
- * import { pipe } from 'fp-ts/function'
- * import * as E from 'fp-ts/Either'
- * import * as O from 'fp-ts/Option'
- *
- * assert.deepStrictEqual(
- *   pipe(E.right(O.some('a')), E.sequence(O.Applicative)),
- *   O.some(E.right('a'))
- *  )
- *
- * assert.deepStrictEqual(
- *   pipe(E.right(O.none), E.sequence(O.Applicative)),
- *   O.none
- * )
- *
- * @category instance operations
- * @since 2.6.3
- */
-export const sequence: Traversable2<URI>['sequence'] = <F>(F: ApplicativeHKT<F>) => <E, A>(
-  ma: Either<E, HKT<F, A>>
-): HKT<F, Either<E, A>> => {
-  return isLeft(ma) ? F.of(left(ma.left)) : F.map<A, Either<E, A>>(ma.right, right)
-}
-
-/**
- * @category instances
- * @since 2.7.0
- */
-export const Traversable: Traversable2<URI> = {
-  URI,
-  map: _map,
-  reduce: _reduce,
-  foldMap: _foldMap,
-  reduceRight: _reduceRight,
-  traverse: _traverse,
-  sequence
-}
-
-/**
- * Map a pair of functions over the two type arguments of the bifunctor.
- *
- * @category instance operations
- * @since 2.0.0
- */
-export const bimap: <E, G, A, B>(f: (e: E) => G, g: (a: A) => B) => (fa: Either<E, A>) => Either<G, B> = (f, g) => (
-  fa
-) => (isLeft(fa) ? left(f(fa.left)) : right(g(fa.right)))
-
-/**
- * Map a function over the first type argument of a bifunctor.
- *
- * @category instance operations
- * @since 2.0.0
- */
-export const mapLeft: <E, G>(f: (e: E) => G) => <A>(fa: Either<E, A>) => Either<G, A> = (f) => (fa) =>
-  isLeft(fa) ? left(f(fa.left)) : fa
-
-/**
- * @category instances
- * @since 2.7.0
- */
-export const Bifunctor: Bifunctor2<URI> = {
-  URI,
-  bimap: _bimap,
-  mapLeft: _mapLeft
-}
-
-/**
- * Less strict version of [`alt`](#alt).
- *
- * @category instance operations
- * @since 2.9.0
- */
-export const altW: <E2, B>(that: Lazy<Either<E2, B>>) => <E1, A>(fa: Either<E1, A>) => Either<E2, A | B> = (that) => (
-  fa
-) => (isLeft(fa) ? that() : fa)
-
-/**
- * Identifies an associative operation on a type constructor. It is similar to `Semigroup`, except that it applies to
- * types of kind `* -> *`.
- *
- * @category instance operations
- * @since 2.0.0
- */
-export const alt: <E, A>(that: Lazy<Either<E, A>>) => (fa: Either<E, A>) => Either<E, A> = altW
-
-/**
- * @category instances
- * @since 2.7.0
- */
-export const Alt: Alt2<URI> = {
-  URI,
-  map: _map,
-  alt: _alt
-}
-
-/**
- * @category instance operations
- * @since 2.0.0
- */
-export const extend: <E, A, B>(f: (wa: Either<E, A>) => B) => (wa: Either<E, A>) => Either<E, B> = (f) => (wa) =>
-  isLeft(wa) ? wa : right(f(wa))
-
-/**
- * @category instances
- * @since 2.7.0
- */
-export const Extend: Extend2<URI> = {
-  URI,
-  map: _map,
-  extend: _extend
-}
-
-/**
- * @category instances
- * @since 2.7.0
- */
-export const ChainRec: ChainRec2<URI> = {
-  URI,
-  map: _map,
-  ap: _ap,
-  chain: _chain,
-  chainRec: _chainRec
-}
-
-/**
- * @category instance operations
- * @since 2.6.3
- */
-export const throwError: MonadThrow2<URI>['throwError'] = left
-
-/**
- * @category instances
- * @since 2.7.0
- */
-export const MonadThrow: MonadThrow2<URI> = {
-  URI,
-  map: _map,
-  ap: _ap,
-  of,
-  chain: _chain,
-  throwError
-}
-
-/**
- * @category instances
- * @since 2.10.0
- */
-export const FromEither: FromEither2<URI> = {
-  URI,
-  fromEither: identity
-}
-
-/**
- * @example
- * import { fromPredicate, left, right } from 'fp-ts/Either'
- * import { pipe } from 'fp-ts/function'
- *
- * assert.deepStrictEqual(
- *   pipe(
- *     1,
- *     fromPredicate(
- *       (n) => n > 0,
- *       () => 'error'
- *     )
- *   ),
- *   right(1)
- * )
- * assert.deepStrictEqual(
- *   pipe(
- *     -1,
- *     fromPredicate(
- *       (n) => n > 0,
- *       () => 'error'
- *     )
- *   ),
- *   left('error')
- * )
- *
- * @category constructors
- * @since 2.0.0
- */
-export const fromPredicate =
-  /*#__PURE__*/
-  fromPredicate_(FromEither)
-
-// -------------------------------------------------------------------------------------
-// natural transformations
-// -------------------------------------------------------------------------------------
-
-/**
- * @example
- * import * as E from 'fp-ts/Either'
- * import { pipe } from 'fp-ts/function'
- * import * as O from 'fp-ts/Option'
- *
- * assert.deepStrictEqual(
- *   pipe(
- *     O.some(1),
- *     E.fromOption(() => 'error')
- *   ),
- *   E.right(1)
- * )
- * assert.deepStrictEqual(
- *   pipe(
- *     O.none,
- *     E.fromOption(() => 'error')
- *   ),
- *   E.left('error')
- * )
- *
- * @category natural transformations
- * @since 2.0.0
- */
-export const fromOption =
-  /*#__PURE__*/
-  fromOption_(FromEither)
-
-// -------------------------------------------------------------------------------------
-// refinements
-// -------------------------------------------------------------------------------------
-
-/**
- * Returns `true` if the either is an instance of `Left`, `false` otherwise.
- *
- * @category refinements
- * @since 2.0.0
- */
-export const isLeft: <E>(ma: Either<E, unknown>) => ma is Left<E> = _.isLeft
-
-/**
- * Returns `true` if the either is an instance of `Right`, `false` otherwise.
- *
- * @category refinements
- * @since 2.0.0
- */
-export const isRight: <A>(ma: Either<unknown, A>) => ma is Right<A> = _.isRight
-
-// -------------------------------------------------------------------------------------
-// destructors
-// -------------------------------------------------------------------------------------
-
-/**
- * Less strict version of [`match`](#match).
- *
- * @category destructors
- * @since 2.10.0
- */
-export const matchW = <E, B, A, C>(onLeft: (e: E) => B, onRight: (a: A) => C) => (ma: Either<E, A>): B | C =>
-  isLeft(ma) ? onLeft(ma.left) : onRight(ma.right)
-
-/**
- * Alias of [`matchW`](#matchw).
- *
- * @category destructors
- * @since 2.10.0
- */
-export const foldW = matchW
-
-/**
- * Takes two functions and an `Either` value, if the value is a `Left` the inner value is applied to the first function,
- * if the value is a `Right` the inner value is applied to the second function.
- *
- * @example
- * import { match, left, right } from 'fp-ts/Either'
- * import { pipe } from 'fp-ts/function'
- *
- * function onLeft(errors: Array<string>): string {
- *   return `Errors: ${errors.join(', ')}`
- * }
- *
- * function onRight(value: number): string {
- *   return `Ok: ${value}`
- * }
- *
- * assert.strictEqual(
- *   pipe(
- *     right(1),
- *     match(onLeft, onRight)
- *   ),
- *   'Ok: 1'
- * )
- * assert.strictEqual(
- *   pipe(
- *     left(['error 1', 'error 2']),
- *     match(onLeft, onRight)
- *   ),
- *   'Errors: error 1, error 2'
- * )
- *
- * @category destructors
- * @since 2.10.0
- */
-export const match: <E, A, B>(onLeft: (e: E) => B, onRight: (a: A) => B) => (ma: Either<E, A>) => B = matchW
-
-/**
- * Alias of [`match`](#match).
- *
- * @category destructors
- * @since 2.0.0
- */
-export const fold: <E, A, B>(onLeft: (e: E) => B, onRight: (a: A) => B) => (ma: Either<E, A>) => B = match
-
-/**
- * Less strict version of [`getOrElse`](#getorelse).
- *
- * @category destructors
- * @since 2.6.0
- */
-export const getOrElseW = <E, B>(onLeft: (e: E) => B) => <A>(ma: Either<E, A>): A | B =>
-  isLeft(ma) ? onLeft(ma.left) : ma.right
-
-/**
- * Returns the wrapped value if it's a `Right` or a default value if is a `Left`.
- *
- * @example
- * import { getOrElse, left, right } from 'fp-ts/Either'
- * import { pipe } from 'fp-ts/function'
- *
- * assert.deepStrictEqual(
- *   pipe(
- *     right(1),
- *     getOrElse(() => 0)
- *   ),
- *   1
- * )
- * assert.deepStrictEqual(
- *   pipe(
- *     left('error'),
- *     getOrElse(() => 0)
- *   ),
- *   0
- * )
- *
- * @category destructors
- * @since 2.0.0
- */
-export const getOrElse: <E, A>(onLeft: (e: E) => A) => (ma: Either<E, A>) => A = getOrElseW
-
-// -------------------------------------------------------------------------------------
-// combinators
-// -------------------------------------------------------------------------------------
-
-/**
- * Derivable from `Functor`.
- *
- * @category combinators
- * @since 2.10.0
- */
-export const flap =
-  /*#_PURE_*/
-  flap_(Functor)
-
-/**
- * Combine two effectful actions, keeping only the result of the first.
- *
- * Derivable from `Apply`.
- *
- * @category combinators
- * @since 2.0.0
- */
-export const apFirst =
-  /*#__PURE__*/
-  apFirst_(Apply)
-
-/**
- * Combine two effectful actions, keeping only the result of the second.
- *
- * Derivable from `Apply`.
- *
- * @category combinators
- * @since 2.0.0
- */
-export const apSecond =
-  /*#__PURE__*/
-  apSecond_(Apply)
-
-/**
- * Composes computations in sequence, using the return value of one computation to determine the next computation and
- * keeping only the result of the first.
- *
- * Derivable from `Chain`.
- *
- * @category combinators
- * @since 2.0.0
- */
-export const chainFirst: <E, A, B>(f: (a: A) => Either<E, B>) => (ma: Either<E, A>) => Either<E, A> =
-  /*#__PURE__*/
-  chainFirst_(Chain)
-
-/**
- * Less strict version of [`chainFirst`](#chainfirst)
- *
- * Derivable from `Chain`.
- *
- * @category combinators
- * @since 2.8.0
- */
-export const chainFirstW: <E2, A, B>(
-  f: (a: A) => Either<E2, B>
-) => <E1>(ma: Either<E1, A>) => Either<E1 | E2, A> = chainFirst as any
-
-/**
- * Less strict version of [`flatten`](#flatten).
- *
- * @category combinators
- * @since 2.11.0
- */
-export const flattenW: <E1, E2, A>(mma: Either<E1, Either<E2, A>>) => Either<E1 | E2, A> =
-  /*#__PURE__*/
-  chainW(identity)
-
-/**
- * The `flatten` function is the conventional monad join operator. It is used to remove one level of monadic structure, projecting its bound argument into the outer level.
- *
- * Derivable from `Chain`.
- *
- * @example
- * import * as E from 'fp-ts/Either'
- *
- * assert.deepStrictEqual(E.flatten(E.right(E.right('a'))), E.right('a'))
- * assert.deepStrictEqual(E.flatten(E.right(E.left('e'))), E.left('e'))
- * assert.deepStrictEqual(E.flatten(E.left('e')), E.left('e'))
- *
- * @category combinators
- * @since 2.0.0
- */
-export const flatten: <E, A>(mma: Either<E, Either<E, A>>) => Either<E, A> = flattenW
-
-/**
- * Derivable from `Extend`.
- *
- * @category combinators
- * @since 2.0.0
- */
-export const duplicate: <E, A>(ma: Either<E, A>) => Either<E, Either<E, A>> =
-  /*#__PURE__*/
-  extend(identity)
-
-/**
- * @category combinators
- * @since 2.10.0
- */
-export const fromOptionK =
-  /*#__PURE__*/
-  fromOptionK_(FromEither)
-
-/**
- * @category combinators
- * @since 2.11.0
- */
-export const chainOptionK =
-  /*#__PURE__*/
-  chainOptionK_(FromEither, Chain)
-
-/**
- * @example
- * import * as E from 'fp-ts/Either'
- * import { pipe } from 'fp-ts/function'
- *
- * assert.deepStrictEqual(
- *   pipe(
- *     E.right(1),
- *     E.filterOrElse(
- *       (n) => n > 0,
- *       () => 'error'
- *     )
- *   ),
- *   E.right(1)
- * )
- * assert.deepStrictEqual(
- *   pipe(
- *     E.right(-1),
- *     E.filterOrElse(
- *       (n) => n > 0,
- *       () => 'error'
- *     )
- *   ),
- *   E.left('error')
- * )
- * assert.deepStrictEqual(
- *   pipe(
- *     E.left('a'),
- *     E.filterOrElse(
- *       (n) => n > 0,
- *       () => 'error'
- *     )
- *   ),
- *   E.left('a')
- * )
- *
- * @category combinators
- * @since 2.0.0
- */
-export const filterOrElse =
-  /*#__PURE__*/
-  filterOrElse_(FromEither, Chain)
-
-/**
- * Less strict version of [`filterOrElse`](#filterorelse).
- *
- * @category combinators
- * @since 2.9.0
- */
-export const filterOrElseW: {
-  <A, B extends A, E2>(refinement: Refinement<A, B>, onFalse: (a: A) => E2): <E1>(
-    ma: Either<E1, A>
-  ) => Either<E1 | E2, B>
-  <A, E2>(predicate: Predicate<A>, onFalse: (a: A) => E2): <E1, B extends A>(mb: Either<E1, B>) => Either<E1 | E2, B>
-  <A, E2>(predicate: Predicate<A>, onFalse: (a: A) => E2): <E1>(ma: Either<E1, A>) => Either<E1 | E2, A>
-} = filterOrElse
-
-/**
- * Returns a `Right` if is a `Left` (and vice versa).
- *
- * @category combinators
- * @since 2.0.0
- */
-export const swap = <E, A>(ma: Either<E, A>): Either<A, E> => (isLeft(ma) ? right(ma.left) : left(ma.right))
-
-/**
- * Less strict version of [`orElse`](#orelse).
- *
- * @category combinators
- * @since 2.10.0
- */
-export const orElseW = <E1, E2, B>(onLeft: (e: E1) => Either<E2, B>) => <A>(ma: Either<E1, A>): Either<E2, A | B> =>
-  isLeft(ma) ? onLeft(ma.left) : ma
-
-/**
- * Useful for recovering from errors.
- *
- * @category combinators
- * @since 2.0.0
- */
-export const orElse: <E1, A, E2>(onLeft: (e: E1) => Either<E2, A>) => (ma: Either<E1, A>) => Either<E2, A> = orElseW
-
-// -------------------------------------------------------------------------------------
-// interop
-// -------------------------------------------------------------------------------------
-
-/**
- * Takes a default and a nullable value, if the value is not nully, turn it into a `Right`, if the value is nully use
- * the provided default as a `Left`.
- *
- * @example
- * import { fromNullable, left, right } from 'fp-ts/Either'
- *
- * const parse = fromNullable('nully')
- *
- * assert.deepStrictEqual(parse(1), right(1))
- * assert.deepStrictEqual(parse(null), left('nully'))
- *
- * @category interop
- * @since 2.0.0
- */
-export const fromNullable = <E>(e: E) => <A>(a: A): Either<E, NonNullable<A>> =>
-  a == null ? left(e) : right(a as NonNullable<A>)
-
-/**
- * Constructs a new `Either` from a function that might throw.
- *
- * See also [`tryCatchK`](#trycatchk).
- *
- * @example
- * import * as E from 'fp-ts/Either'
- *
- * const unsafeHead = <A>(as: ReadonlyArray<A>): A => {
- *   if (as.length > 0) {
- *     return as[0]
- *   } else {
- *     throw new Error('empty array')
- *   }
- * }
- *
- * const head = <A>(as: ReadonlyArray<A>): E.Either<Error, A> =>
- *   E.tryCatch(() => unsafeHead(as), e => (e instanceof Error ? e : new Error('unknown error')))
- *
- * assert.deepStrictEqual(head([]), E.left(new Error('empty array')))
- * assert.deepStrictEqual(head([1, 2, 3]), E.right(1))
- *
- * @category interop
- * @since 2.0.0
- */
-export const tryCatch = <E, A>(f: Lazy<A>, onThrow: (e: unknown) => E): Either<E, A> => {
-  try {
-    return right(f())
-  } catch (e) {
-    return left(onThrow(e))
-  }
-}
-
-/**
- * Converts a function that may throw to one returning a `Either`.
- *
- * @category interop
- * @since 2.10.0
- */
-export const tryCatchK = <A extends ReadonlyArray<unknown>, B, E>(
-  f: (...a: A) => B,
-  onThrow: (error: unknown) => E
-): ((...a: A) => Either<E, B>) => (...a) => tryCatch(() => f(...a), onThrow)
-
-/**
- * @category interop
- * @since 2.9.0
- */
-export const fromNullableK = <E>(
-  e: E
-): (<A extends ReadonlyArray<unknown>, B>(
-  f: (...a: A) => B | null | undefined
-) => (...a: A) => Either<E, NonNullable<B>>) => {
-  const from = fromNullable(e)
-  return (f) => flow(f, from)
-}
-
-/**
  * @category interop
  * @since 2.9.0
  */
@@ -1580,6 +1337,13 @@
 }
 
 /**
+ *  Returns the value contained in the `Either`, regardless of the `Left` or `Right` case.
+ *
+ * @example
+ * import { left, right, toUnion } from 'fp-ts/Either'
+ *
+ * assert.deepStrictEqual(toUnion(right(42)), 42)
+ * assert.deepStrictEqual(toUnion(left(new Error('error'))), new Error('error'))
  * @category interop
  * @since 2.10.0
  */
@@ -1716,40 +1480,7 @@
 }
 
 /**
-<<<<<<< HEAD
- * Equivalent to `ReadonlyArray#traverse(Applicative)`.
- * Takes a function that maps over an array and returns an Either, returning a function that takes a `ReadonlyArray` and
- * returns the result of the function application to each element of the array inside an Either.
- *
- * Commonly used to turn an array of Eithers into an Either whose right side is an array.
- *
- * @example
- * import { left, right, traverseArray } from 'fp-ts/Either'
- * import { pipe } from 'fp-ts/function'
- *
- * const toNumber = (s: string) => {
- *   const n = parseInt(s, 10)
- *   return isNaN(n) ? left('Not a number') : right(n)
- * }
- *
- * assert.deepStrictEqual(
- *   pipe(
- *     ['1', '2', '3'],
- *     traverseArray(toNumber)
- *   ),
- *   right([1, 2, 3])
- * )
- *
- * assert.deepStrictEqual(
- *   pipe(
- *     ['null', '2', '3'],
- *     traverseArray(toNumber)
- *   ),
- *   left('Not a number')
- * )
-=======
  * Equivalent to `ReadonlyArray#traverseWithIndex(Applicative)`.
->>>>>>> 60250b9d
  *
  * @since 2.11.0
  */
@@ -1768,6 +1499,36 @@
 ) => (as: ReadonlyArray<A>) => Either<E, ReadonlyArray<B>> = traverseReadonlyArrayWithIndex
 
 /**
+ * Equivalent to `ReadonlyArray#traverse(Applicative)`.
+ * Takes a function that maps over an array and returns an Either, returning a function that takes a `ReadonlyArray` and
+ * returns the result of the function application to each element of the array inside an Either.
+ *
+ * Commonly used to turn an array of Eithers into an Either whose right side is an array.
+ *
+ * @example
+ * import { left, right, traverseArray } from 'fp-ts/Either'
+ * import { pipe } from 'fp-ts/function'
+ *
+ * const toNumber = (s: string) => {
+ *   const n = parseInt(s, 10)
+ *   return isNaN(n) ? left('Not a number') : right(n)
+ * }
+ *
+ * assert.deepStrictEqual(
+ *   pipe(
+ *     ['1', '2', '3'],
+ *     traverseArray(toNumber)
+ *   ),
+ *   right([1, 2, 3])
+ * )
+ *
+ * assert.deepStrictEqual(
+ *   pipe(
+ *     ['null', '2', '3'],
+ *     traverseArray(toNumber)
+ *   ),
+ *   left('Not a number')
+ * )
  * @since 2.9.0
  */
 export const traverseArray = <E, A, B>(
