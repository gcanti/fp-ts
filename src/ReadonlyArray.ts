/**
 * @since 2.5.0
 */
import { Alt1 } from './Alt'
import { Alternative1 } from './Alternative'
import { Applicative as ApplicativeHKT, Applicative1 } from './Applicative'
import { apFirst as apFirst_, Apply1, apS as apS_, apSecond as apSecond_ } from './Apply'
import { bind as bind_, Chain1, chainFirst as chainFirst_ } from './Chain'
import { ChainRec1 } from './ChainRec'
import { Compactable1 } from './Compactable'
import { Either } from './Either'
import { Eq, fromEquals } from './Eq'
import { Extend1 } from './Extend'
import { Filterable1 } from './Filterable'
import { FilterableWithIndex1, PredicateWithIndex, RefinementWithIndex } from './FilterableWithIndex'
import { Foldable1 } from './Foldable'
import { FoldableWithIndex1 } from './FoldableWithIndex'
import { FromEither1, fromEitherK as fromEitherK_ } from './FromEither'
import { identity, Lazy, pipe } from './function'
import { bindTo as bindTo_, flap as flap_, Functor1 } from './Functor'
import { FunctorWithIndex1 } from './FunctorWithIndex'
import { HKT } from './HKT'
import * as _ from './internal'
import { Magma } from './Magma'
import { Monad1 } from './Monad'
import { Monoid } from './Monoid'
import { NonEmptyArray } from './NonEmptyArray'
import * as N from './number'
import { Option } from './Option'
import { fromCompare, Ord } from './Ord'
import { Pointed1 } from './Pointed'
import { Predicate } from './Predicate'
import * as RNEA from './ReadonlyNonEmptyArray'
import { Refinement } from './Refinement'
import { Semigroup } from './Semigroup'
import { Separated, separated } from './Separated'
import { Show } from './Show'
import { PipeableTraverse1, Traversable1 } from './Traversable'
import { PipeableTraverseWithIndex1, TraversableWithIndex1 } from './TraversableWithIndex'
import { Unfoldable1 } from './Unfoldable'
import {
  filterE as filterE_,
  PipeableWilt1,
  PipeableWither1,
  wiltDefault,
  Witherable1,
  witherDefault
} from './Witherable'

import ReadonlyNonEmptyArray = RNEA.ReadonlyNonEmptyArray

// -------------------------------------------------------------------------------------
// refinements
// -------------------------------------------------------------------------------------

/**
 * Test whether a `ReadonlyArray` is empty.
 *
 * @example
 * import { isEmpty } from 'fp-ts/ReadonlyArray'
 *
 * assert.strictEqual(isEmpty([]), true)
 *
 * @category refinements
 * @since 2.5.0
 */
export const isEmpty = <A>(as: ReadonlyArray<A>): as is readonly [] => as.length === 0

/**
 * Test whether a `ReadonlyArray` is non empty.
 *
 * @category refinements
 * @since 2.5.0
 */
export const isNonEmpty: <A>(as: ReadonlyArray<A>) => as is ReadonlyNonEmptyArray<A> = RNEA.isNonEmpty

// -------------------------------------------------------------------------------------
// constructors
// -------------------------------------------------------------------------------------

/**
 * Prepend an element to the front of a `ReadonlyArray`, creating a new `ReadonlyNonEmptyArray`.
 *
 * @example
 * import { prepend } from 'fp-ts/ReadonlyArray'
 * import { pipe } from 'fp-ts/function'
 *
 * assert.deepStrictEqual(pipe([2, 3, 4], prepend(1)), [1, 2, 3, 4])
 *
 * @category constructors
 * @since 2.10.0
 */
export const prepend = RNEA.prepend

/**
 * Less strict version of [`prepend`](#prepend).
 *
 * @category constructors
 * @since 2.11.0
 */
export const prependW = RNEA.prependW

/**
 * Append an element to the end of a `ReadonlyArray`, creating a new `ReadonlyNonEmptyArray`.
 *
 * @example
 * import { append } from 'fp-ts/ReadonlyArray'
 * import { pipe } from 'fp-ts/function'
 *
 * assert.deepStrictEqual(pipe([1, 2, 3], append(4)), [1, 2, 3, 4])
 *
 * @category constructors
 * @since 2.10.0
 */
export const append = RNEA.append

/**
 * Less strict version of [`append`](#append).
 *
 * @category constructors
 * @since 2.11.0
 */
export const appendW = RNEA.appendW

/**
 * Return a `ReadonlyArray` of length `n` with element `i` initialized with `f(i)`.
 *
 * **Note**. `n` is normalized to a non negative integer.
 *
 * @example
 * import { makeBy } from 'fp-ts/ReadonlyArray'
 *
 * const double = (n: number): number => n * 2
 * assert.deepStrictEqual(makeBy(5, double), [0, 2, 4, 6, 8])
 *
 * @category constructors
 * @since 2.5.0
 */
export const makeBy = <A>(n: number, f: (i: number) => A): ReadonlyArray<A> => (n <= 0 ? empty : RNEA.makeBy(f)(n))

/**
 * Create a `ReadonlyArray` containing a value repeated the specified number of times.
 *
 * **Note**. `n` is normalized to a non negative integer.
 *
 * @example
 * import { replicate } from 'fp-ts/ReadonlyArray'
 *
 * assert.deepStrictEqual(replicate(3, 'a'), ['a', 'a', 'a'])
 *
 * @category constructors
 * @since 2.5.0
 */
export const replicate = <A>(n: number, a: A): ReadonlyArray<A> => makeBy(n, () => a)

/**
 * @category constructors
 * @since 2.11.0
 */
export function fromPredicate<A, B extends A>(refinement: Refinement<A, B>): (a: A) => ReadonlyArray<B>
export function fromPredicate<A>(predicate: Predicate<A>): (a: A) => ReadonlyArray<A>
export function fromPredicate<A>(predicate: Predicate<A>): (a: A) => ReadonlyArray<A> {
  return (a) => (predicate(a) ? [a] : empty)
}

/**
 * @category constructors
 * @since 2.11.0
 */
export const fromOption = <A>(ma: Option<A>): ReadonlyArray<A> => (_.isNone(ma) ? empty : [ma.value])

/**
 * Transforms an `Either` to a `ReadonlyArray`.
 *
 * @category constructors
 * @since 2.11.0
 */
export const fromEither = <E, A>(e: Either<E, A>): ReadonlyArray<A> => (_.isLeft(e) ? empty : [e.right])

// -------------------------------------------------------------------------------------
// destructors
// -------------------------------------------------------------------------------------

/**
 * Less strict version of [`match`](#match).
 *
 * @category destructors
 * @since 2.11.0
 */
export const matchW = <B, A, C>(onEmpty: Lazy<B>, onNonEmpty: (as: ReadonlyNonEmptyArray<A>) => C) => (
  as: ReadonlyArray<A>
): B | C => (isNonEmpty(as) ? onNonEmpty(as) : onEmpty())

/**
 * @category destructors
 * @since 2.11.0
 */
export const match: <B, A>(
  onEmpty: Lazy<B>,
  onNonEmpty: (as: ReadonlyNonEmptyArray<A>) => B
) => (as: ReadonlyArray<A>) => B = matchW

/**
 * Less strict version of [`matchLeft`](#matchLeft).
 *
 * @category destructors
 * @since 2.11.0
 */
export const matchLeftW = <B, A, C>(onEmpty: Lazy<B>, onNonEmpty: (head: A, tail: ReadonlyArray<A>) => C) => (
  as: ReadonlyArray<A>
): B | C => (isNonEmpty(as) ? onNonEmpty(RNEA.head(as), RNEA.tail(as)) : onEmpty())

/**
 * Break a `ReadonlyArray` into its first element and remaining elements.
 *
 * @example
 * import { matchLeft } from 'fp-ts/ReadonlyArray'
 *
 * const len: <A>(as: ReadonlyArray<A>) => number = matchLeft(() => 0, (_, tail) => 1 + len(tail))
 * assert.strictEqual(len([1, 2, 3]), 3)
 *
 * @category destructors
 * @since 2.10.0
 */
export const matchLeft: <B, A>(
  onEmpty: Lazy<B>,
  onNonEmpty: (head: A, tail: ReadonlyArray<A>) => B
) => (as: ReadonlyArray<A>) => B = matchLeftW

/**
 * Alias of [`matchLeft`](#matchleft).
 *
 * @category destructors
 * @since 2.5.0
 */
export const foldLeft: <A, B>(
  onEmpty: Lazy<B>,
  onNonEmpty: (head: A, tail: ReadonlyArray<A>) => B
) => (as: ReadonlyArray<A>) => B = matchLeft

/**
 * Less strict version of [`matchRight`](#matchRight).
 *
 * @category destructors
 * @since 2.11.0
 */
export const matchRightW = <B, A, C>(onEmpty: Lazy<B>, onNonEmpty: (init: ReadonlyArray<A>, last: A) => C) => (
  as: ReadonlyArray<A>
): B | C => (isNonEmpty(as) ? onNonEmpty(RNEA.init(as), RNEA.last(as)) : onEmpty())

/**
 * Break a `ReadonlyArray` into its initial elements and the last element.
 *
 * @category destructors
 * @since 2.10.0
 */
export const matchRight: <B, A>(
  onEmpty: Lazy<B>,
  onNonEmpty: (init: ReadonlyArray<A>, last: A) => B
) => (as: ReadonlyArray<A>) => B = matchRightW

/**
 * Alias of [`matchRight`](#matchright).
 *
 * @category destructors
 * @since 2.5.0
 */
export const foldRight: <A, B>(
  onEmpty: Lazy<B>,
  onNonEmpty: (init: ReadonlyArray<A>, last: A) => B
) => (as: ReadonlyArray<A>) => B = matchRight

// -------------------------------------------------------------------------------------
// combinators
// -------------------------------------------------------------------------------------

/**
 * @category combinators
 * @since 2.7.0
 */
export const chainWithIndex = <A, B>(f: (i: number, a: A) => ReadonlyArray<B>) => (
  as: ReadonlyArray<A>
): ReadonlyArray<B> => {
  if (isEmpty(as)) {
    return empty
  }
  const out: Array<B> = []
  for (let i = 0; i < as.length; i++) {
    out.push(...f(i, as[i]))
  }
  return out
}

/**
 * Same as `reduce` but it carries over the intermediate steps.
 *
 * @example
 * import { scanLeft } from 'fp-ts/ReadonlyArray'
 *
 * assert.deepStrictEqual(scanLeft(10, (b, a: number) => b - a)([1, 2, 3]), [10, 9, 7, 4])
 *
 * @category combinators
 * @since 2.5.0
 */
export const scanLeft = <A, B>(b: B, f: (b: B, a: A) => B) => (as: ReadonlyArray<A>): ReadonlyNonEmptyArray<B> => {
  const len = as.length
  const out = new Array(len + 1) as NonEmptyArray<B>
  out[0] = b
  for (let i = 0; i < len; i++) {
    out[i + 1] = f(out[i], as[i])
  }
  return out
}

/**
 * Fold an array from the right, keeping all intermediate results instead of only the final result
 *
 * @example
 * import { scanRight } from 'fp-ts/ReadonlyArray'
 *
 * assert.deepStrictEqual(scanRight(10, (a: number, b) => b - a)([1, 2, 3]), [4, 5, 7, 10])
 *
 * @category combinators
 * @since 2.5.0
 */
export const scanRight = <A, B>(b: B, f: (a: A, b: B) => B) => (as: ReadonlyArray<A>): ReadonlyNonEmptyArray<B> => {
  const len = as.length
  const out = new Array(len + 1) as NonEmptyArray<B>
  out[len] = b
  for (let i = len - 1; i >= 0; i--) {
    out[i] = f(as[i], out[i + 1])
  }
  return out
}

/**
 * Calculate the number of elements in a `ReadonlyArray`.
 *
 * @since 2.10.0
 */
export const size = <A>(as: ReadonlyArray<A>): number => as.length

/**
 * Test whether an array contains a particular index
 *
 * @since 2.5.0
 */
export const isOutOfBound: <A>(i: number, as: ReadonlyArray<A>) => boolean = RNEA.isOutOfBound

// TODO: remove non-curried overloading in v3
/**
 * This function provides a safe way to read a value at a particular index from an array
 *
 * @example
 * import { lookup } from 'fp-ts/ReadonlyArray'
 * import { some, none } from 'fp-ts/Option'
 * import { pipe } from 'fp-ts/function'
 *
 * assert.deepStrictEqual(pipe([1, 2, 3], lookup(1)), some(2))
 * assert.deepStrictEqual(pipe([1, 2, 3], lookup(3)), none)
 *
 * @since 2.5.0
 */
export function lookup(i: number): <A>(as: ReadonlyArray<A>) => Option<A>
export function lookup<A>(i: number, as: ReadonlyArray<A>): Option<A>
export function lookup<A>(i: number, as?: ReadonlyArray<A>): Option<A> | (<A>(as: ReadonlyArray<A>) => Option<A>) {
  return as === undefined ? (as) => lookup(i, as) : isOutOfBound(i, as) ? _.none : _.some(as[i])
}

/**
 * Get the first element in an array, or `None` if the array is empty
 *
 * @example
 * import { head } from 'fp-ts/ReadonlyArray'
 * import { some, none } from 'fp-ts/Option'
 *
 * assert.deepStrictEqual(head([1, 2, 3]), some(1))
 * assert.deepStrictEqual(head([]), none)
 *
 * @since 2.5.0
 */
export const head = <A>(as: ReadonlyArray<A>): Option<A> => (isNonEmpty(as) ? _.some(RNEA.head(as)) : _.none)

/**
 * Get the last element in an array, or `None` if the array is empty
 *
 * @example
 * import { last } from 'fp-ts/ReadonlyArray'
 * import { some, none } from 'fp-ts/Option'
 *
 * assert.deepStrictEqual(last([1, 2, 3]), some(3))
 * assert.deepStrictEqual(last([]), none)
 *
 * @since 2.5.0
 */
export const last = <A>(as: ReadonlyArray<A>): Option<A> => (isNonEmpty(as) ? _.some(RNEA.last(as)) : _.none)

/**
 * Get all but the first element of an array, creating a new array, or `None` if the array is empty
 *
 * @example
 * import { tail } from 'fp-ts/ReadonlyArray'
 * import { some, none } from 'fp-ts/Option'
 *
 * assert.deepStrictEqual(tail([1, 2, 3]), some([2, 3]))
 * assert.deepStrictEqual(tail([]), none)
 *
 * @since 2.5.0
 */
export const tail = <A>(as: ReadonlyArray<A>): Option<ReadonlyArray<A>> =>
  isNonEmpty(as) ? _.some(RNEA.tail(as)) : _.none

/**
 * Get all but the last element of an array, creating a new array, or `None` if the array is empty
 *
 * @example
 * import { init } from 'fp-ts/ReadonlyArray'
 * import { some, none } from 'fp-ts/Option'
 *
 * assert.deepStrictEqual(init([1, 2, 3]), some([1, 2]))
 * assert.deepStrictEqual(init([]), none)
 *
 * @since 2.5.0
 */
export const init = <A>(as: ReadonlyArray<A>): Option<ReadonlyArray<A>> =>
  isNonEmpty(as) ? _.some(RNEA.init(as)) : _.none

/**
 * Keep only a max number of elements from the start of an `ReadonlyArray`, creating a new `ReadonlyArray`.
 *
 * **Note**. `n` is normalized to a non negative integer.
 *
 * @example
 * import * as RA from 'fp-ts/ReadonlyArray'
 * import { pipe } from 'fp-ts/function'
 *
 * const input: ReadonlyArray<number> = [1, 2, 3]
 * assert.deepStrictEqual(pipe(input, RA.takeLeft(2)), [1, 2])
 *
 * // out of bounds
 * assert.strictEqual(pipe(input, RA.takeLeft(4)), input)
 * assert.strictEqual(pipe(input, RA.takeLeft(-1)), input)
 *
 * @category combinators
 * @since 2.5.0
 */
export const takeLeft = (n: number) => <A>(as: ReadonlyArray<A>): ReadonlyArray<A> =>
  isOutOfBound(n, as) ? as : n === 0 ? empty : as.slice(0, n)

/**
 * Keep only a max number of elements from the end of an `ReadonlyArray`, creating a new `ReadonlyArray`.
 *
 * **Note**. `n` is normalized to a non negative integer.
 *
 * @example
 * import * as RA from 'fp-ts/ReadonlyArray'
 * import { pipe } from 'fp-ts/function'
 *
 * const input: ReadonlyArray<number> = [1, 2, 3]
 * assert.deepStrictEqual(pipe(input, RA.takeRight(2)), [2, 3])
 *
 * // out of bounds
 * assert.strictEqual(pipe(input, RA.takeRight(4)), input)
 * assert.strictEqual(pipe(input, RA.takeRight(-1)), input)
 *
 * @since 2.5.0
 */
export const takeRight = (n: number) => <A>(as: ReadonlyArray<A>): ReadonlyArray<A> =>
  isOutOfBound(n, as) ? as : n === 0 ? empty : as.slice(-n)

/**
 * Calculate the longest initial subarray for which all element satisfy the specified predicate, creating a new array
 *
 * @example
 * import { takeLeftWhile } from 'fp-ts/ReadonlyArray'
 *
 * assert.deepStrictEqual(takeLeftWhile((n: number) => n % 2 === 0)([2, 4, 3, 6]), [2, 4])
 *
 * @category combinators
 * @since 2.5.0
 */
export function takeLeftWhile<A, B extends A>(refinement: Refinement<A, B>): (as: ReadonlyArray<A>) => ReadonlyArray<B>
export function takeLeftWhile<A>(predicate: Predicate<A>): (as: ReadonlyArray<A>) => ReadonlyArray<A>
export function takeLeftWhile<A>(predicate: Predicate<A>): (as: ReadonlyArray<A>) => ReadonlyArray<A> {
  return (as) => {
    const out: Array<A> = []
    for (const a of as) {
      if (!predicate(a)) {
        break
      }
      out.push(a)
    }
    const len = out.length
    return len === as.length ? as : len === 0 ? empty : out
  }
}

/**
 * @since 2.5.0
 */
export interface Spanned<I, R> {
  readonly init: ReadonlyArray<I>
  readonly rest: ReadonlyArray<R>
}

const spanLeftIndex = <A>(as: ReadonlyArray<A>, predicate: Predicate<A>): number => {
  const l = as.length
  let i = 0
  for (; i < l; i++) {
    if (!predicate(as[i])) {
      break
    }
  }
  return i
}

/**
 * Split an array into two parts:
 * 1. the longest initial subarray for which all elements satisfy the specified predicate
 * 2. the remaining elements
 *
 * @example
 * import { spanLeft } from 'fp-ts/ReadonlyArray'
 *
 * assert.deepStrictEqual(spanLeft((n: number) => n % 2 === 1)([1, 3, 2, 4, 5]), { init: [1, 3], rest: [2, 4, 5] })
 *
 * @since 2.5.0
 */
export function spanLeft<A, B extends A>(refinement: Refinement<A, B>): (as: ReadonlyArray<A>) => Spanned<B, A>
export function spanLeft<A>(predicate: Predicate<A>): (as: ReadonlyArray<A>) => Spanned<A, A>
export function spanLeft<A>(predicate: Predicate<A>): (as: ReadonlyArray<A>) => Spanned<A, A> {
  return (as) => {
    const [init, rest] = splitAt(spanLeftIndex(as, predicate))(as)
    return { init, rest }
  }
}

/**
 * Drop a max number of elements from the start of an `ReadonlyArray`, creating a new `ReadonlyArray`.
 *
 * **Note**. `n` is normalized to a non negative integer.
 *
 * @example
 * import * as RA from 'fp-ts/ReadonlyArray'
 * import { pipe } from 'fp-ts/function'
 *
 * const input: ReadonlyArray<number> = [1, 2, 3]
 * assert.deepStrictEqual(pipe(input, RA.dropLeft(2)), [3])
 * assert.strictEqual(pipe(input, RA.dropLeft(0)), input)
 * assert.strictEqual(pipe(input, RA.dropLeft(-1)), input)
 *
 * @category combinators
 * @since 2.5.0
 */
export const dropLeft = (n: number) => <A>(as: ReadonlyArray<A>): ReadonlyArray<A> =>
  n <= 0 || isEmpty(as) ? as : n >= as.length ? empty : as.slice(n, as.length)

/**
 * Drop a max number of elements from the end of an `ReadonlyArray`, creating a new `ReadonlyArray`.
 *
 * **Note**. `n` is normalized to a non negative integer.
 *
 * @example
 * import * as RA from 'fp-ts/ReadonlyArray'
 * import { pipe } from 'fp-ts/function'
 *
 * const input: ReadonlyArray<number> = [1, 2, 3]
 * assert.deepStrictEqual(pipe(input, RA.dropRight(2)), [1])
 * assert.strictEqual(pipe(input, RA.dropRight(0)), input)
 * assert.strictEqual(pipe(input, RA.dropRight(-1)), input)
 *
 * @category combinators
 * @since 2.5.0
 */
export const dropRight = (n: number) => <A>(as: ReadonlyArray<A>): ReadonlyArray<A> =>
  n <= 0 || isEmpty(as) ? as : n >= as.length ? empty : as.slice(0, as.length - n)

/**
 * Remove the longest initial subarray for which all element satisfy the specified predicate, creating a new array
 *
 * @example
 * import { dropLeftWhile } from 'fp-ts/ReadonlyArray'
 *
 * assert.deepStrictEqual(dropLeftWhile((n: number) => n % 2 === 1)([1, 3, 2, 4, 5]), [2, 4, 5])
 *
 * @category combinators
 * @since 2.5.0
 */
export const dropLeftWhile = <A>(predicate: Predicate<A>) => (as: ReadonlyArray<A>): ReadonlyArray<A> => {
  const i = spanLeftIndex(as, predicate)
  return i === 0 ? as : i === as.length ? empty : as.slice(i)
}

/**
 * Find the first index for which a predicate holds
 *
 * @example
 * import { findIndex } from 'fp-ts/ReadonlyArray'
 * import { some, none } from 'fp-ts/Option'
 *
 * assert.deepStrictEqual(findIndex((n: number) => n === 2)([1, 2, 3]), some(1))
 * assert.deepStrictEqual(findIndex((n: number) => n === 2)([]), none)
 *
 * @since 2.5.0
 */
export const findIndex = <A>(predicate: Predicate<A>) => (as: ReadonlyArray<A>): Option<number> => {
  for (let i = 0; i < as.length; i++) {
    if (predicate(as[i])) {
      return _.some(i)
    }
  }
  return _.none
}

/**
 * Find the first element which satisfies a predicate (or a refinement) function
 *
 * @example
 * import { findFirst } from 'fp-ts/ReadonlyArray'
 * import { some } from 'fp-ts/Option'
 *
 * type X = {
 *   readonly a: number
 *   readonly b: number
 * }
 *
 * assert.deepStrictEqual(findFirst((x: X) => x.a === 1)([{ a: 1, b: 1 }, { a: 1, b: 2 }]), some({ a: 1, b: 1 }))
 *
 * @since 2.5.0
 */
export function findFirst<A, B extends A>(refinement: Refinement<A, B>): (as: ReadonlyArray<A>) => Option<B>
export function findFirst<A>(predicate: Predicate<A>): (as: ReadonlyArray<A>) => Option<A>
export function findFirst<A>(predicate: Predicate<A>): (as: ReadonlyArray<A>) => Option<A> {
  return (as) => {
    for (let i = 0; i < as.length; i++) {
      if (predicate(as[i])) {
        return _.some(as[i])
      }
    }
    return _.none
  }
}

/**
 * Find the first element returned by an option based selector function
 *
 * @example
 * import { findFirstMap } from 'fp-ts/ReadonlyArray'
 * import { some, none } from 'fp-ts/Option'
 *
 * interface Person {
 *   readonly name: string
 *   readonly age?: number
 * }
 *
 * const persons: ReadonlyArray<Person> = [{ name: 'John' }, { name: 'Mary', age: 45 }, { name: 'Joey', age: 28 }]
 *
 * // returns the name of the first person that has an age
 * assert.deepStrictEqual(findFirstMap((p: Person) => (p.age === undefined ? none : some(p.name)))(persons), some('Mary'))
 *
 * @since 2.5.0
 */
export const findFirstMap = <A, B>(f: (a: A) => Option<B>) => (as: ReadonlyArray<A>): Option<B> => {
  for (let i = 0; i < as.length; i++) {
    const out = f(as[i])
    if (_.isSome(out)) {
      return out
    }
  }
  return _.none
}

/**
 * Find the last element which satisfies a predicate function
 *
 * @example
 * import { findLast } from 'fp-ts/ReadonlyArray'
 * import { some } from 'fp-ts/Option'
 *
 * type X = {
 *   readonly a: number
 *   readonly b: number
 * }
 *
 * assert.deepStrictEqual(findLast((x: X) => x.a === 1)([{ a: 1, b: 1 }, { a: 1, b: 2 }]), some({ a: 1, b: 2 }))
 *
 * @since 2.5.0
 */
export function findLast<A, B extends A>(refinement: Refinement<A, B>): (as: ReadonlyArray<A>) => Option<B>
export function findLast<A>(predicate: Predicate<A>): (as: ReadonlyArray<A>) => Option<A>
export function findLast<A>(predicate: Predicate<A>): (as: ReadonlyArray<A>) => Option<A> {
  return (as) => {
    for (let i = as.length - 1; i >= 0; i--) {
      if (predicate(as[i])) {
        return _.some(as[i])
      }
    }
    return _.none
  }
}

/**
 * Find the last element returned by an option based selector function
 *
 * @example
 * import { findLastMap } from 'fp-ts/ReadonlyArray'
 * import { some, none } from 'fp-ts/Option'
 *
 * interface Person {
 *   readonly name: string
 *   readonly age?: number
 * }
 *
 * const persons: ReadonlyArray<Person> = [{ name: 'John' }, { name: 'Mary', age: 45 }, { name: 'Joey', age: 28 }]
 *
 * // returns the name of the last person that has an age
 * assert.deepStrictEqual(findLastMap((p: Person) => (p.age === undefined ? none : some(p.name)))(persons), some('Joey'))
 *
 * @since 2.5.0
 */
export const findLastMap = <A, B>(f: (a: A) => Option<B>) => (as: ReadonlyArray<A>): Option<B> => {
  for (let i = as.length - 1; i >= 0; i--) {
    const out = f(as[i])
    if (_.isSome(out)) {
      return out
    }
  }
  return _.none
}

/**
 * Returns the index of the last element of the list which matches the predicate
 *
 * @example
 * import { findLastIndex } from 'fp-ts/ReadonlyArray'
 * import { some, none } from 'fp-ts/Option'
 *
 * interface X {
 *   readonly a: number
 *   readonly b: number
 * }
 * const xs: ReadonlyArray<X> = [{ a: 1, b: 0 }, { a: 1, b: 1 }]
 * assert.deepStrictEqual(findLastIndex((x: { readonly a: number }) => x.a === 1)(xs), some(1))
 * assert.deepStrictEqual(findLastIndex((x: { readonly a: number }) => x.a === 4)(xs), none)
 *
 *
 * @since 2.5.0
 */
export const findLastIndex = <A>(predicate: Predicate<A>) => (as: ReadonlyArray<A>): Option<number> => {
  for (let i = as.length - 1; i >= 0; i--) {
    if (predicate(as[i])) {
      return _.some(i)
    }
  }
  return _.none
}

/**
 * Insert an element at the specified index, creating a new array, or returning `None` if the index is out of bounds
 *
 * @example
 * import { insertAt } from 'fp-ts/ReadonlyArray'
 * import { some } from 'fp-ts/Option'
 *
 * assert.deepStrictEqual(insertAt(2, 5)([1, 2, 3, 4]), some([1, 2, 5, 3, 4]))
 *
 * @since 2.5.0
 */
export const insertAt: <A>(i: number, a: A) => (as: ReadonlyArray<A>) => Option<ReadonlyNonEmptyArray<A>> =
  // tslint:disable-next-line: deprecation
  RNEA.insertAt

/**
 * Change the element at the specified index, creating a new array, or returning `None` if the index is out of bounds
 *
 * @example
 * import { updateAt } from 'fp-ts/ReadonlyArray'
 * import { some, none } from 'fp-ts/Option'
 *
 * assert.deepStrictEqual(updateAt(1, 1)([1, 2, 3]), some([1, 1, 3]))
 * assert.deepStrictEqual(updateAt(1, 1)([]), none)
 *
 * @since 2.5.0
 */
export const updateAt = <A>(i: number, a: A): ((as: ReadonlyArray<A>) => Option<ReadonlyArray<A>>) =>
  modifyAt(i, () => a)

/**
 * Delete the element at the specified index, creating a new array, or returning `None` if the index is out of bounds
 *
 * @example
 * import { deleteAt } from 'fp-ts/ReadonlyArray'
 * import { some, none } from 'fp-ts/Option'
 *
 * assert.deepStrictEqual(deleteAt(0)([1, 2, 3]), some([2, 3]))
 * assert.deepStrictEqual(deleteAt(1)([]), none)
 *
 * @since 2.5.0
 */
export const deleteAt = (i: number) => <A>(as: ReadonlyArray<A>): Option<ReadonlyArray<A>> =>
  isOutOfBound(i, as) ? _.none : _.some(unsafeDeleteAt(i, as))

/**
 * Apply a function to the element at the specified index, creating a new array, or returning `None` if the index is out
 * of bounds
 *
 * @example
 * import { modifyAt } from 'fp-ts/ReadonlyArray'
 * import { some, none } from 'fp-ts/Option'
 *
 * const double = (x: number): number => x * 2
 * assert.deepStrictEqual(modifyAt(1, double)([1, 2, 3]), some([1, 4, 3]))
 * assert.deepStrictEqual(modifyAt(1, double)([]), none)
 *
 * @since 2.5.0
 */
export const modifyAt = <A>(i: number, f: (a: A) => A) => (as: ReadonlyArray<A>): Option<ReadonlyArray<A>> =>
  isOutOfBound(i, as) ? _.none : _.some(unsafeUpdateAt(i, f(as[i]), as))

/**
 * Reverse an array, creating a new array
 *
 * @example
 * import { reverse } from 'fp-ts/ReadonlyArray'
 *
 * assert.deepStrictEqual(reverse([1, 2, 3]), [3, 2, 1])
 *
 * @category combinators
 * @since 2.5.0
 */
export const reverse = <A>(as: ReadonlyArray<A>): ReadonlyArray<A> => (as.length <= 1 ? as : as.slice().reverse())

/**
 * Extracts from an array of `Either` all the `Right` elements. All the `Right` elements are extracted in order
 *
 * @example
 * import { rights } from 'fp-ts/ReadonlyArray'
 * import { right, left } from 'fp-ts/Either'
 *
 * assert.deepStrictEqual(rights([right(1), left('foo'), right(2)]), [1, 2])
 *
 * @category combinators
 * @since 2.5.0
 */
export const rights = <E, A>(as: ReadonlyArray<Either<E, A>>): ReadonlyArray<A> => {
  const r: Array<A> = []
  for (let i = 0; i < as.length; i++) {
    const a = as[i]
    if (a._tag === 'Right') {
      r.push(a.right)
    }
  }
  return r
}

/**
 * Extracts from an array of `Either` all the `Left` elements. All the `Left` elements are extracted in order
 *
 * @example
 * import { lefts } from 'fp-ts/ReadonlyArray'
 * import { left, right } from 'fp-ts/Either'
 *
 * assert.deepStrictEqual(lefts([right(1), left('foo'), right(2)]), ['foo'])
 *
 * @category combinators
 * @since 2.5.0
 */
export const lefts = <E, A>(as: ReadonlyArray<Either<E, A>>): ReadonlyArray<E> => {
  const r: Array<E> = []
  for (let i = 0; i < as.length; i++) {
    const a = as[i]
    if (a._tag === 'Left') {
      r.push(a.left)
    }
  }
  return r
}

/**
 * Sort the elements of an array in increasing order, creating a new array
 *
 * @example
 * import { sort } from 'fp-ts/ReadonlyArray'
 * import * as N from 'fp-ts/number'
 *
 * assert.deepStrictEqual(sort(N.Ord)([3, 2, 1]), [1, 2, 3])
 *
 * @category combinators
 * @since 2.5.0
 */
export const sort = <B>(O: Ord<B>) => <A extends B>(as: ReadonlyArray<A>): ReadonlyArray<A> =>
  as.length <= 1 ? as : as.slice().sort(O.compare)

// TODO: curry and make data-last in v3
/**
 * Apply a function to pairs of elements at the same index in two arrays, collecting the results in a new array. If one
 * input array is short, excess elements of the longer array are discarded.
 *
 * @example
 * import { zipWith } from 'fp-ts/ReadonlyArray'
 *
 * assert.deepStrictEqual(zipWith([1, 2, 3], ['a', 'b', 'c', 'd'], (n, s) => s + n), ['a1', 'b2', 'c3'])
 *
 * @category combinators
 * @since 2.5.0
 */
export const zipWith = <A, B, C>(
  fa: ReadonlyArray<A>,
  fb: ReadonlyArray<B>,
  f: (a: A, b: B) => C
): ReadonlyArray<C> => {
  const fc: Array<C> = []
  const len = Math.min(fa.length, fb.length)
  for (let i = 0; i < len; i++) {
    fc[i] = f(fa[i], fb[i])
  }
  return fc
}

// TODO: remove non-curried overloading in v3
/**
 * Takes two arrays and returns an array of corresponding pairs. If one input array is short, excess elements of the
 * longer array are discarded
 *
 * @example
 * import { zip } from 'fp-ts/ReadonlyArray'
 * import { pipe } from 'fp-ts/function'
 *
 * assert.deepStrictEqual(pipe([1, 2, 3], zip(['a', 'b', 'c', 'd'])), [[1, 'a'], [2, 'b'], [3, 'c']])
 *
 * @category combinators
 * @since 2.5.0
 */
export function zip<B>(bs: ReadonlyArray<B>): <A>(as: ReadonlyArray<A>) => ReadonlyArray<readonly [A, B]>
export function zip<A, B>(as: ReadonlyArray<A>, bs: ReadonlyArray<B>): ReadonlyArray<readonly [A, B]>
export function zip<A, B>(
  as: ReadonlyArray<A>,
  bs?: ReadonlyArray<B>
): ReadonlyArray<readonly [A, B]> | ((bs: ReadonlyArray<B>) => ReadonlyArray<readonly [B, A]>) {
  if (bs === undefined) {
    return (bs) => zip(bs, as)
  }
  return zipWith(as, bs, (a, b) => [a, b])
}

/**
 * The function is reverse of `zip`. Takes an array of pairs and return two corresponding arrays
 *
 * @example
 * import { unzip } from 'fp-ts/ReadonlyArray'
 *
 * assert.deepStrictEqual(unzip([[1, 'a'], [2, 'b'], [3, 'c']]), [[1, 2, 3], ['a', 'b', 'c']])
 *
 * @category combinators
 * @since 2.5.0
 */
export const unzip = <A, B>(as: ReadonlyArray<readonly [A, B]>): readonly [ReadonlyArray<A>, ReadonlyArray<B>] => {
  const fa: Array<A> = []
  const fb: Array<B> = []
  for (let i = 0; i < as.length; i++) {
    fa[i] = as[i][0]
    fb[i] = as[i][1]
  }
  return [fa, fb]
}

/**
 * Prepend an element to every member of an array
 *
 * @example
 * import { prependAll } from 'fp-ts/ReadonlyArray'
 *
 * assert.deepStrictEqual(prependAll(9)([1, 2, 3, 4]), [9, 1, 9, 2, 9, 3, 9, 4])
 *
 * @category combinators
 * @since 2.10.0
 */
export const prependAll = <A>(middle: A): ((as: ReadonlyArray<A>) => ReadonlyArray<A>) => {
  const f = RNEA.prependAll(middle)
  return (as) => (isNonEmpty(as) ? f(as) : as)
}

/**
 * Places an element in between members of an array
 *
 * @example
 * import { intersperse } from 'fp-ts/ReadonlyArray'
 *
 * assert.deepStrictEqual(intersperse(9)([1, 2, 3, 4]), [1, 9, 2, 9, 3, 9, 4])
 *
 * @category combinators
 * @since 2.9.0
 */
export const intersperse = <A>(middle: A): ((as: ReadonlyArray<A>) => ReadonlyArray<A>) => {
  const f = RNEA.intersperse(middle)
  return (as) => (isNonEmpty(as) ? f(as) : as)
}

/**
 * Rotate a `ReadonlyArray` by `n` steps.
 *
 * @example
 * import { rotate } from 'fp-ts/ReadonlyArray'
 *
 * assert.deepStrictEqual(rotate(2)([1, 2, 3, 4, 5]), [4, 5, 1, 2, 3])
 *
 * @category combinators
 * @since 2.5.0
 */
export const rotate = (n: number): (<A>(as: ReadonlyArray<A>) => ReadonlyArray<A>) => {
  const f = RNEA.rotate(n)
  return (as) => (isNonEmpty(as) ? f(as) : as)
}

// TODO: remove non-curried overloading in v3
/**
 * Test if a value is a member of an array. Takes a `Eq<A>` as a single
 * argument which returns the function to use to search for a value of type `A` in
 * an array of type `ReadonlyArray<A>`.
 *
 * @example
 * import { elem } from 'fp-ts/ReadonlyArray'
 * import * as N from 'fp-ts/number'
 * import { pipe } from 'fp-ts/function'
 *
 * assert.strictEqual(pipe([1, 2, 3], elem(N.Eq)(2)), true)
 * assert.strictEqual(pipe([1, 2, 3], elem(N.Eq)(0)), false)
 *
 * @since 2.5.0
 */
export function elem<A>(
  E: Eq<A>
): {
  (a: A): (as: ReadonlyArray<A>) => boolean
  (a: A, as: ReadonlyArray<A>): boolean
}
export function elem<A>(E: Eq<A>): (a: A, as?: ReadonlyArray<A>) => boolean | ((as: ReadonlyArray<A>) => boolean) {
  return (a, as?) => {
    if (as === undefined) {
      const elemE = elem(E)
      return (as) => elemE(a, as)
    }
    const predicate = (element: A) => E.equals(element, a)
    let i = 0
    for (; i < as.length; i++) {
      if (predicate(as[i])) {
        return true
      }
    }
    return false
  }
}

/**
 * Remove duplicates from an array, keeping the first occurrence of an element.
 *
 * @example
 * import { uniq } from 'fp-ts/ReadonlyArray'
 * import * as N from 'fp-ts/number'
 *
 * assert.deepStrictEqual(uniq(N.Eq)([1, 2, 1]), [1, 2])
 *
 * @category combinators
 * @since 2.5.0
 */
export const uniq = <A>(E: Eq<A>): ((as: ReadonlyArray<A>) => ReadonlyArray<A>) => {
  const f = RNEA.uniq(E)
  return (as) => (isNonEmpty(as) ? f(as) : as)
}

/**
 * Sort the elements of an array in increasing order, where elements are compared using first `ords[0]`, then `ords[1]`,
 * etc...
 *
 * @example
 * import { sortBy } from 'fp-ts/ReadonlyArray'
 * import { contramap } from 'fp-ts/Ord'
 * import * as S from 'fp-ts/string'
 * import * as N from 'fp-ts/number'
 * import { pipe } from 'fp-ts/function'
 *
 * interface Person {
 *   readonly name: string
 *   readonly age: number
 * }
 * const byName = pipe(S.Ord, contramap((p: Person) => p.name))
 * const byAge = pipe(N.Ord, contramap((p: Person) => p.age))
 *
 * const sortByNameByAge = sortBy([byName, byAge])
 *
 * const persons = [{ name: 'a', age: 1 }, { name: 'b', age: 3 }, { name: 'c', age: 2 }, { name: 'b', age: 2 }]
 * assert.deepStrictEqual(sortByNameByAge(persons), [
 *   { name: 'a', age: 1 },
 *   { name: 'b', age: 2 },
 *   { name: 'b', age: 3 },
 *   { name: 'c', age: 2 }
 * ])
 *
 * @category combinators
 * @since 2.5.0
 */
export const sortBy = <B>(ords: ReadonlyArray<Ord<B>>): (<A extends B>(as: ReadonlyArray<A>) => ReadonlyArray<A>) => {
  const f = RNEA.sortBy(ords)
  return (as) => (isNonEmpty(as) ? f(as) : as)
}

/**
 * A useful recursion pattern for processing a `ReadonlyArray` to produce a new `ReadonlyArray`, often used for "chopping" up the input
 * `ReadonlyArray`. Typically `chop` is called with some function that will consume an initial prefix of the `ReadonlyArray` and produce a
 * value and the tail of the `ReadonlyArray`.
 *
 * @example
 * import { Eq } from 'fp-ts/Eq'
 * import * as RA from 'fp-ts/ReadonlyArray'
 * import * as N from 'fp-ts/number'
 * import { pipe } from 'fp-ts/function'
 *
 * const group = <A>(S: Eq<A>): ((as: ReadonlyArray<A>) => ReadonlyArray<ReadonlyArray<A>>) => {
 *   return RA.chop(as => {
 *     const { init, rest } = pipe(as, RA.spanLeft((a: A) => S.equals(a, as[0])))
 *     return [init, rest]
 *   })
 * }
 * assert.deepStrictEqual(group(N.Eq)([1, 1, 2, 3, 3, 4]), [[1, 1], [2], [3, 3], [4]])
 *
 * @category combinators
 * @since 2.5.0
 */
export const chop = <A, B>(
  f: (as: ReadonlyNonEmptyArray<A>) => readonly [B, ReadonlyArray<A>]
): ((as: ReadonlyArray<A>) => ReadonlyArray<B>) => {
  const g = RNEA.chop(f)
  return (as) => (isNonEmpty(as) ? g(as) : empty)
}

/**
 * Splits a `ReadonlyArray` into two pieces, the first piece has max `n` elements.
 *
 * @example
 * import { splitAt } from 'fp-ts/ReadonlyArray'
 *
 * assert.deepStrictEqual(splitAt(2)([1, 2, 3, 4, 5]), [[1, 2], [3, 4, 5]])
 *
 * @category combinators
 * @since 2.5.0
 */
export const splitAt = (n: number) => <A>(as: ReadonlyArray<A>): readonly [ReadonlyArray<A>, ReadonlyArray<A>] =>
  n >= 1 && isNonEmpty(as) ? RNEA.splitAt(n)(as) : isEmpty(as) ? [as, empty] : [empty, as]

/**
 * Splits a `ReadonlyArray` into length-`n` pieces. The last piece will be shorter if `n` does not evenly divide the length of
 * the `ReadonlyArray`. Note that `chunksOf(n)([])` is `[]`, not `[[]]`. This is intentional, and is consistent with a recursive
 * definition of `chunksOf`; it satisfies the property that:
 *
 * ```ts
 * chunksOf(n)(xs).concat(chunksOf(n)(ys)) == chunksOf(n)(xs.concat(ys)))
 * ```
 *
 * whenever `n` evenly divides the length of `as`.
 *
 * @example
 * import { chunksOf } from 'fp-ts/ReadonlyArray'
 *
 * assert.deepStrictEqual(chunksOf(2)([1, 2, 3, 4, 5]), [[1, 2], [3, 4], [5]])
 *
 * @category combinators
 * @since 2.5.0
 */
export const chunksOf = (n: number): (<A>(as: ReadonlyArray<A>) => ReadonlyArray<ReadonlyNonEmptyArray<A>>) => {
  const f = RNEA.chunksOf(n)
  return (as) => (isNonEmpty(as) ? f(as) : empty)
}

/**
 * @category combinators
 * @since 2.11.0
 */
export const fromOptionK = <A extends ReadonlyArray<unknown>, B>(f: (...a: A) => Option<B>) => (
  ...a: A
): ReadonlyArray<B> => fromOption(f(...a))

/**
 * `ReadonlyArray` comprehension.
 *
 * ```
 * [ f(x, y, ...) | x ← xs, y ← ys, ..., g(x, y, ...) ]
 * ```
 *
 * @example
 * import { comprehension } from 'fp-ts/ReadonlyArray'
 * import { tuple } from 'fp-ts/function'
 *
 * assert.deepStrictEqual(comprehension([[1, 2, 3], ['a', 'b']], tuple, (a, b) => (a + b.length) % 2 === 0), [
 *   [1, 'a'],
 *   [1, 'b'],
 *   [3, 'a'],
 *   [3, 'b']
 * ])
 *
 * @category combinators
 * @since 2.5.0
 */
export function comprehension<A, B, C, D, R>(
  input: readonly [ReadonlyArray<A>, ReadonlyArray<B>, ReadonlyArray<C>, ReadonlyArray<D>],
  f: (a: A, b: B, c: C, d: D) => R,
  g?: (a: A, b: B, c: C, d: D) => boolean
): ReadonlyArray<R>
export function comprehension<A, B, C, R>(
  input: readonly [ReadonlyArray<A>, ReadonlyArray<B>, ReadonlyArray<C>],
  f: (a: A, b: B, c: C) => R,
  g?: (a: A, b: B, c: C) => boolean
): ReadonlyArray<R>
export function comprehension<A, B, R>(
  input: readonly [ReadonlyArray<A>, ReadonlyArray<B>],
  f: (a: A, b: B) => R,
  g?: (a: A, b: B) => boolean
): ReadonlyArray<R>
export function comprehension<A, R>(
  input: readonly [ReadonlyArray<A>],
  f: (a: A) => R,
  g?: (a: A) => boolean
): ReadonlyArray<R>
export function comprehension<A, R>(
  input: ReadonlyArray<ReadonlyArray<A>>,
  f: (...xs: ReadonlyArray<A>) => R,
  g: (...xs: ReadonlyArray<A>) => boolean = () => true
): ReadonlyArray<R> {
  const go = (scope: ReadonlyArray<A>, input: ReadonlyArray<ReadonlyArray<A>>): ReadonlyArray<R> =>
    isNonEmpty(input)
      ? pipe(
          RNEA.head(input),
          chain((x) => go(pipe(scope, append(x)), RNEA.tail(input)))
        )
      : g(...scope)
      ? [f(...scope)]
      : empty
  return go(empty, input)
}

/**
 * @category combinators
 * @since 2.11.0
 */
export const concatW = <B>(second: ReadonlyArray<B>) => <A>(first: ReadonlyArray<A>): ReadonlyArray<A | B> =>
  isEmpty(first) ? second : isEmpty(second) ? first : (first as ReadonlyArray<A | B>).concat(second)

/**
 * @category combinators
 * @since 2.11.0
 */
export const concat: <A>(second: ReadonlyArray<A>) => (first: ReadonlyArray<A>) => ReadonlyArray<A> = concatW

// TODO: remove non-curried overloading in v3
/**
 * Creates an array of unique values, in order, from all given arrays using a `Eq` for equality comparisons
 *
 * @example
 * import { union } from 'fp-ts/ReadonlyArray'
 * import * as N from 'fp-ts/number'
 * import { pipe } from 'fp-ts/function'
 *
 * assert.deepStrictEqual(pipe([1, 2], union(N.Eq)([2, 3])), [1, 2, 3])
 *
 * @category combinators
 * @since 2.5.0
 */
export function union<A>(
  E: Eq<A>
): {
  (xs: ReadonlyArray<A>): (ys: ReadonlyArray<A>) => ReadonlyArray<A>
  (xs: ReadonlyArray<A>, ys: ReadonlyArray<A>): ReadonlyArray<A>
}
export function union<A>(
  E: Eq<A>
): (xs: ReadonlyArray<A>, ys?: ReadonlyArray<A>) => ReadonlyArray<A> | ((ys: ReadonlyArray<A>) => ReadonlyArray<A>) {
  const unionE = RNEA.union(E)
  return (first, second?) => {
    if (second === undefined) {
      const unionE = union(E)
      return (second) => unionE(second, first)
    }
    return isNonEmpty(first) && isNonEmpty(second) ? unionE(second)(first) : isNonEmpty(first) ? first : second
  }
}

// TODO: remove non-curried overloading in v3
/**
 * Creates an array of unique values that are included in all given arrays using a `Eq` for equality
 * comparisons. The order and references of result values are determined by the first array.
 *
 * @example
 * import { intersection } from 'fp-ts/ReadonlyArray'
 * import * as N from 'fp-ts/number'
 * import { pipe } from 'fp-ts/function'
 *
 * assert.deepStrictEqual(pipe([1, 2], intersection(N.Eq)([2, 3])), [2])
 *
 * @category combinators
 * @since 2.5.0
 */
export function intersection<A>(
  E: Eq<A>
): {
  (xs: ReadonlyArray<A>): (ys: ReadonlyArray<A>) => ReadonlyArray<A>
  (xs: ReadonlyArray<A>, ys: ReadonlyArray<A>): ReadonlyArray<A>
}
export function intersection<A>(
  E: Eq<A>
): (xs: ReadonlyArray<A>, ys?: ReadonlyArray<A>) => ReadonlyArray<A> | ((ys: ReadonlyArray<A>) => ReadonlyArray<A>) {
  const elemE = elem(E)
  return (xs, ys?) => {
    if (ys === undefined) {
      const intersectionE = intersection(E)
      return (ys) => intersectionE(ys, xs)
    }
    return xs.filter((a) => elemE(a, ys))
  }
}

// TODO: remove non-curried overloading in v3
/**
 * Creates an array of array values not included in the other given array using a `Eq` for equality
 * comparisons. The order and references of result values are determined by the first array.
 *
 * @example
 * import { difference } from 'fp-ts/ReadonlyArray'
 * import * as N from 'fp-ts/number'
 * import { pipe } from 'fp-ts/function'
 *
 * assert.deepStrictEqual(pipe([1, 2], difference(N.Eq)([2, 3])), [1])
 *
 * @category combinators
 * @since 2.5.0
 */
export function difference<A>(
  E: Eq<A>
): {
  (xs: ReadonlyArray<A>): (ys: ReadonlyArray<A>) => ReadonlyArray<A>
  (xs: ReadonlyArray<A>, ys: ReadonlyArray<A>): ReadonlyArray<A>
}
export function difference<A>(
  E: Eq<A>
): (xs: ReadonlyArray<A>, ys?: ReadonlyArray<A>) => ReadonlyArray<A> | ((ys: ReadonlyArray<A>) => ReadonlyArray<A>) {
  const elemE = elem(E)
  return (xs, ys?) => {
    if (ys === undefined) {
      const differenceE = difference(E)
      return (ys) => differenceE(ys, xs)
    }
    return xs.filter((a) => !elemE(a, ys))
  }
}

// -------------------------------------------------------------------------------------
// non-pipeables
// -------------------------------------------------------------------------------------

const _map: Monad1<URI>['map'] = (fa, f) => pipe(fa, map(f))
const _mapWithIndex: FunctorWithIndex1<URI, number>['mapWithIndex'] = (fa, f) => pipe(fa, mapWithIndex(f))
const _ap: Apply1<URI>['ap'] = (fab, fa) => pipe(fab, ap(fa))
const _chain: Chain1<URI>['chain'] = (ma, f) => pipe(ma, chain(f))
const _filter: Filterable1<URI>['filter'] = <A>(fa: ReadonlyArray<A>, predicate: Predicate<A>) =>
  pipe(fa, filter(predicate))
const _filterMap: Filterable1<URI>['filterMap'] = (fa, f) => pipe(fa, filterMap(f))
const _partition: Filterable1<URI>['partition'] = <A>(fa: ReadonlyArray<A>, predicate: Predicate<A>) =>
  pipe(fa, partition(predicate))
const _partitionMap: Filterable1<URI>['partitionMap'] = (fa, f) => pipe(fa, partitionMap(f))
const _partitionWithIndex: FilterableWithIndex1<URI, number>['partitionWithIndex'] = <A>(
  fa: ReadonlyArray<A>,
  predicateWithIndex: (i: number, a: A) => boolean
) => pipe(fa, partitionWithIndex(predicateWithIndex))
const _partitionMapWithIndex: FilterableWithIndex1<URI, number>['partitionMapWithIndex'] = <A, B, C>(
  fa: ReadonlyArray<A>,
  f: (i: number, a: A) => Either<B, C>
) => pipe(fa, partitionMapWithIndex(f))
const _alt: Alt1<URI>['alt'] = (fa, that) => pipe(fa, alt(that))
const _reduce: Foldable1<URI>['reduce'] = (fa, b, f) => pipe(fa, reduce(b, f))
const _foldMap: Foldable1<URI>['foldMap'] = (M) => {
  const foldMapM = foldMap(M)
  return (fa, f) => pipe(fa, foldMapM(f))
}
const _reduceRight: Foldable1<URI>['reduceRight'] = (fa, b, f) => pipe(fa, reduceRight(b, f))
const _reduceWithIndex: FoldableWithIndex1<URI, number>['reduceWithIndex'] = (fa, b, f) =>
  pipe(fa, reduceWithIndex(b, f))
const _foldMapWithIndex: FoldableWithIndex1<URI, number>['foldMapWithIndex'] = (M) => {
  const foldMapWithIndexM = foldMapWithIndex(M)
  return (fa, f) => pipe(fa, foldMapWithIndexM(f))
}
const _reduceRightWithIndex: FoldableWithIndex1<URI, number>['reduceRightWithIndex'] = (fa, b, f) =>
  pipe(fa, reduceRightWithIndex(b, f))
const _filterMapWithIndex: FilterableWithIndex1<URI, number>['filterMapWithIndex'] = <A, B>(
  fa: ReadonlyArray<A>,
  f: (i: number, a: A) => Option<B>
) => pipe(fa, filterMapWithIndex(f))
const _filterWithIndex: FilterableWithIndex1<URI, number>['filterWithIndex'] = <A>(
  fa: ReadonlyArray<A>,
  predicateWithIndex: (i: number, a: A) => boolean
) => pipe(fa, filterWithIndex(predicateWithIndex))
const _extend: Extend1<URI>['extend'] = (fa, f) => pipe(fa, extend(f))
const _traverse: Traversable1<URI>['traverse'] = <F>(
  F: ApplicativeHKT<F>
): (<A, B>(ta: ReadonlyArray<A>, f: (a: A) => HKT<F, B>) => HKT<F, ReadonlyArray<B>>) => {
  const traverseF = traverse(F)
  return (ta, f) => pipe(ta, traverseF(f))
}
/* istanbul ignore next */
const _traverseWithIndex: TraversableWithIndex1<URI, number>['traverseWithIndex'] = <F>(
  F: ApplicativeHKT<F>
): (<A, B>(ta: ReadonlyArray<A>, f: (i: number, a: A) => HKT<F, B>) => HKT<F, ReadonlyArray<B>>) => {
  const traverseWithIndexF = traverseWithIndex(F)
  return (ta, f) => pipe(ta, traverseWithIndexF(f))
}
/** @internal */
export const _chainRecDepthFirst: ChainRec1<URI>['chainRec'] = (a, f) => pipe(a, chainRecDepthFirst(f))
/** @internal */
export const _chainRecBreadthFirst: ChainRec1<URI>['chainRec'] = (a, f) => pipe(a, chainRecBreadthFirst(f))

// -------------------------------------------------------------------------------------
// type class members
// -------------------------------------------------------------------------------------

/**
 * @category Pointed
 * @since 2.5.0
 */
export const of: Pointed1<URI>['of'] = RNEA.of

/**
 * @category Alternative
 * @since 2.7.0
 */
export const zero: Alternative1<URI>['zero'] = () => empty

/**
 * Less strict version of [`alt`](#alt).
 *
 * @category Alt
 * @since 2.9.0
 */
export const altW = <B>(that: Lazy<ReadonlyArray<B>>) => <A>(fa: ReadonlyArray<A>): ReadonlyArray<A | B> =>
  (fa as ReadonlyArray<A | B>).concat(that())

/**
 * Identifies an associative operation on a type constructor. It is similar to `Semigroup`, except that it applies to
 * types of kind `* -> *`.
 *
 * @category Alt
 * @since 2.5.0
 */
export const alt: <A>(that: Lazy<ReadonlyArray<A>>) => (fa: ReadonlyArray<A>) => ReadonlyArray<A> = altW

/**
 * Apply a function to an argument under a type constructor.
 *
 * @category Apply
 * @since 2.5.0
 */
export const ap: <A>(fa: ReadonlyArray<A>) => <B>(fab: ReadonlyArray<(a: A) => B>) => ReadonlyArray<B> = (fa) =>
  chain((f) => pipe(fa, map(f)))

/**
 * Composes computations in sequence, using the return value of one computation to determine the next computation.
 *
 * @category Monad
 * @since 2.5.0
 */
export const chain: <A, B>(f: (a: A) => ReadonlyArray<B>) => (ma: ReadonlyArray<A>) => ReadonlyArray<B> = (f) => (ma) =>
  pipe(
    ma,
    chainWithIndex((_, a) => f(a))
  )

/**
 * Derivable from `Chain`.
 *
 * @category combinators
 * @since 2.5.0
 */
export const flatten: <A>(mma: ReadonlyArray<ReadonlyArray<A>>) => ReadonlyArray<A> =
  /*#__PURE__*/
  chain(identity)

/**
 * `map` can be used to turn functions `(a: A) => B` into functions `(fa: F<A>) => F<B>` whose argument and return types
 * use the type constructor `F` to represent some computational context.
 *
 * @category Functor
 * @since 2.5.0
 */
export const map: <A, B>(f: (a: A) => B) => (fa: ReadonlyArray<A>) => ReadonlyArray<B> = (f) => (fa) =>
  fa.map((a) => f(a))

/**
 * @category FunctorWithIndex
 * @since 2.5.0
 */
export const mapWithIndex: <A, B>(f: (i: number, a: A) => B) => (fa: ReadonlyArray<A>) => ReadonlyArray<B> = (f) => (
  fa
) => fa.map((a, i) => f(i, a))

/**
 * @category Compactable
 * @since 2.5.0
 */
export const separate = <A, B>(fa: ReadonlyArray<Either<A, B>>): Separated<ReadonlyArray<A>, ReadonlyArray<B>> => {
  const left: Array<A> = []
  const right: Array<B> = []
  for (const e of fa) {
    if (e._tag === 'Left') {
      left.push(e.left)
    } else {
      right.push(e.right)
    }
  }
  return separated(left, right)
}

/**
 * @category Filterable
 * @since 2.5.0
 */
export const filter: {
  <A, B extends A>(refinement: Refinement<A, B>): (fa: ReadonlyArray<A>) => ReadonlyArray<B>
  <A>(predicate: Predicate<A>): (fa: ReadonlyArray<A>) => ReadonlyArray<A>
} = <A>(predicate: Predicate<A>) => (fa: ReadonlyArray<A>) => fa.filter(predicate)

/**
 * @category FilterableWithIndex
 * @since 2.5.0
 */
export const filterMapWithIndex = <A, B>(f: (i: number, a: A) => Option<B>) => (
  fa: ReadonlyArray<A>
): ReadonlyArray<B> => {
  const out: Array<B> = []
  for (let i = 0; i < fa.length; i++) {
    const optionB = f(i, fa[i])
    if (_.isSome(optionB)) {
      out.push(optionB.value)
    }
  }
  return out
}

/**
 * @category Filterable
 * @since 2.5.0
 */
export const filterMap: <A, B>(f: (a: A) => Option<B>) => (fa: ReadonlyArray<A>) => ReadonlyArray<B> = (f) =>
  filterMapWithIndex((_, a) => f(a))

/**
 * @category Compactable
 * @since 2.5.0
 */
export const compact: <A>(fa: ReadonlyArray<Option<A>>) => ReadonlyArray<A> =
  /*#__PURE__*/
  filterMap(identity)

/**
 * @category Filterable
 * @since 2.5.0
 */
export const partition: {
  <A, B extends A>(refinement: Refinement<A, B>): (
    fa: ReadonlyArray<A>
  ) => Separated<ReadonlyArray<A>, ReadonlyArray<B>>
  <A>(predicate: Predicate<A>): (fa: ReadonlyArray<A>) => Separated<ReadonlyArray<A>, ReadonlyArray<A>>
} = <A>(predicate: Predicate<A>): ((fa: ReadonlyArray<A>) => Separated<ReadonlyArray<A>, ReadonlyArray<A>>) =>
  partitionWithIndex((_, a) => predicate(a))

/**
 * @category FilterableWithIndex
 * @since 2.5.0
 */
export const partitionWithIndex: {
  <A, B extends A>(refinementWithIndex: RefinementWithIndex<number, A, B>): (
    fa: ReadonlyArray<A>
  ) => Separated<ReadonlyArray<A>, ReadonlyArray<B>>
  <A>(predicateWithIndex: PredicateWithIndex<number, A>): (
    fa: ReadonlyArray<A>
  ) => Separated<ReadonlyArray<A>, ReadonlyArray<A>>
} = <A>(predicateWithIndex: PredicateWithIndex<number, A>) => (
  fa: ReadonlyArray<A>
): Separated<ReadonlyArray<A>, ReadonlyArray<A>> => {
  const left: Array<A> = []
  const right: Array<A> = []
  for (let i = 0; i < fa.length; i++) {
    const a = fa[i]
    if (predicateWithIndex(i, a)) {
      right.push(a)
    } else {
      left.push(a)
    }
  }
  return separated(left, right)
}

/**
 * @category Filterable
 * @since 2.5.0
 */
export const partitionMap: <A, B, C>(
  f: (a: A) => Either<B, C>
) => (fa: ReadonlyArray<A>) => Separated<ReadonlyArray<B>, ReadonlyArray<C>> = (f) =>
  partitionMapWithIndex((_, a) => f(a))

/**
 * @category FilterableWithIndex
 * @since 2.5.0
 */
export const partitionMapWithIndex = <A, B, C>(f: (i: number, a: A) => Either<B, C>) => (
  fa: ReadonlyArray<A>
): Separated<ReadonlyArray<B>, ReadonlyArray<C>> => {
  const left: Array<B> = []
  const right: Array<C> = []
  for (let i = 0; i < fa.length; i++) {
    const e = f(i, fa[i])
    if (e._tag === 'Left') {
      left.push(e.left)
    } else {
      right.push(e.right)
    }
  }
  return separated(left, right)
}

/**
 * @category FilterableWithIndex
 * @since 2.5.0
 */
export const filterWithIndex: {
  <A, B extends A>(refinementWithIndex: RefinementWithIndex<number, A, B>): (fa: ReadonlyArray<A>) => ReadonlyArray<B>
  <A>(predicateWithIndex: PredicateWithIndex<number, A>): (fa: ReadonlyArray<A>) => ReadonlyArray<A>
} = <A>(predicateWithIndex: PredicateWithIndex<number, A>) => (fa: ReadonlyArray<A>): ReadonlyArray<A> =>
  fa.filter((a, i) => predicateWithIndex(i, a))

/**
 * @category Extend
 * @since 2.5.0
 */
export const extend: <A, B>(f: (fa: ReadonlyArray<A>) => B) => (wa: ReadonlyArray<A>) => ReadonlyArray<B> = (f) => (
  wa
) => wa.map((_, i) => f(wa.slice(i)))

/**
 * Derivable from `Extend`.
 *
 * @category combinators
 * @since 2.5.0
 */
export const duplicate: <A>(wa: ReadonlyArray<A>) => ReadonlyArray<ReadonlyArray<A>> =
  /*#__PURE__*/
  extend(identity)

/**
 * @category FoldableWithIndex
 * @since 2.5.0
 */
export const foldMapWithIndex = <M>(M: Monoid<M>) => <A>(f: (i: number, a: A) => M) => (fa: ReadonlyArray<A>): M =>
  fa.reduce((b, a, i) => M.concat(b, f(i, a)), M.empty)

/**
 * @category Foldable
 * @since 2.5.0
 */
export const reduce: <A, B>(b: B, f: (b: B, a: A) => B) => (fa: ReadonlyArray<A>) => B = (b, f) =>
  reduceWithIndex(b, (_, b, a) => f(b, a))

/**
 * @category Foldable
 * @since 2.5.0
 */
export const foldMap: <M>(M: Monoid<M>) => <A>(f: (a: A) => M) => (fa: ReadonlyArray<A>) => M = (M) => {
  const foldMapWithIndexM = foldMapWithIndex(M)
  return (f) => foldMapWithIndexM((_, a) => f(a))
}

/**
 * @category FoldableWithIndex
 * @since 2.5.0
 */
export const reduceWithIndex: <A, B>(b: B, f: (i: number, b: B, a: A) => B) => (fa: ReadonlyArray<A>) => B = (b, f) => (
  fa
) => {
  const len = fa.length
  let out = b
  for (let i = 0; i < len; i++) {
    out = f(i, out, fa[i])
  }
  return out
}

/**
 * @category Foldable
 * @since 2.5.0
 */
export const reduceRight: <A, B>(b: B, f: (a: A, b: B) => B) => (fa: ReadonlyArray<A>) => B = (b, f) =>
  reduceRightWithIndex(b, (_, a, b) => f(a, b))

/**
 * @category FoldableWithIndex
 * @since 2.5.0
 */
export const reduceRightWithIndex: <A, B>(b: B, f: (i: number, a: A, b: B) => B) => (fa: ReadonlyArray<A>) => B = (
  b,
  f
) => (fa) => fa.reduceRight((b, a, i) => f(i, a, b), b)

/**
 * @category Traversable
 * @since 2.6.3
 */
export const traverse: PipeableTraverse1<URI> = <F>(
  F: ApplicativeHKT<F>
): (<A, B>(f: (a: A) => HKT<F, B>) => (ta: ReadonlyArray<A>) => HKT<F, ReadonlyArray<B>>) => {
  const traverseWithIndexF = traverseWithIndex(F)
  return (f) => traverseWithIndexF((_, a) => f(a))
}

/**
 * @category Traversable
 * @since 2.6.3
 */
export const sequence: Traversable1<URI>['sequence'] = <F>(F: ApplicativeHKT<F>) => <A>(
  ta: ReadonlyArray<HKT<F, A>>
): HKT<F, ReadonlyArray<A>> => {
  return _reduce(ta, F.of(zero()), (fas, fa) =>
    F.ap(
      F.map(fas, (as) => (a: A) => pipe(as, append(a))),
      fa
    )
  )
}

/**
 * @category TraversableWithIndex
 * @since 2.6.3
 */
export const traverseWithIndex: PipeableTraverseWithIndex1<URI, number> = <F>(F: ApplicativeHKT<F>) => <A, B>(
  f: (i: number, a: A) => HKT<F, B>
): ((ta: ReadonlyArray<A>) => HKT<F, ReadonlyArray<B>>) =>
  reduceWithIndex(F.of(zero()), (i, fbs, a) =>
    F.ap(
      F.map(fbs, (bs) => (b: B) => pipe(bs, append(b))),
      f(i, a)
    )
  )

/**
 * @category Witherable
 * @since 2.6.5
 */
export const wither: PipeableWither1<URI> = <F>(
  F: ApplicativeHKT<F>
): (<A, B>(f: (a: A) => HKT<F, Option<B>>) => (fa: ReadonlyArray<A>) => HKT<F, ReadonlyArray<B>>) => {
  const _witherF = _wither(F)
  return (f) => (fa) => _witherF(fa, f)
}

/**
 * @category Witherable
 * @since 2.6.5
 */
export const wilt: PipeableWilt1<URI> = <F>(
  F: ApplicativeHKT<F>
): (<A, B, C>(
  f: (a: A) => HKT<F, Either<B, C>>
) => (fa: ReadonlyArray<A>) => HKT<F, Separated<ReadonlyArray<B>, ReadonlyArray<C>>>) => {
  const _wiltF = _wilt(F)
  return (f) => (fa) => _wiltF(fa, f)
}

/**
 * @category Unfoldable
 * @since 2.6.6
 */
export const unfold = <A, B>(b: B, f: (b: B) => Option<readonly [A, B]>): ReadonlyArray<A> => {
  const out: Array<A> = []
  let bb: B = b
  while (true) {
    const mt = f(bb)
    if (_.isSome(mt)) {
      const [a, b] = mt.value
      out.push(a)
      bb = b
    } else {
      break
    }
  }
  return out
}

// -------------------------------------------------------------------------------------
// instances
// -------------------------------------------------------------------------------------

/**
 * @category instances
 * @since 2.5.0
 */
export const URI = 'ReadonlyArray'

/**
 * @category instances
 * @since 2.5.0
 */
export type URI = typeof URI

declare module './HKT' {
  interface URItoKind<A> {
    readonly [URI]: ReadonlyArray<A>
  }
}

/**
 * @category instances
 * @since 2.5.0
 */
export const getShow = <A>(S: Show<A>): Show<ReadonlyArray<A>> => ({
  show: (as) => `[${as.map(S.show).join(', ')}]`
})

/**
 * @category instances
 * @since 2.5.0
 */
export const getSemigroup = <A = never>(): Semigroup<ReadonlyArray<A>> => ({
  concat: (first, second) => (isEmpty(first) ? second : isEmpty(second) ? first : first.concat(second))
})

/**
 * Returns a `Monoid` for `ReadonlyArray<A>`.
 *
 * @example
 * import { getMonoid } from 'fp-ts/ReadonlyArray'
 *
 * const M = getMonoid<number>()
 * assert.deepStrictEqual(M.concat([1, 2], [3, 4]), [1, 2, 3, 4])
 *
 * @category instances
 * @since 2.5.0
 */
export const getMonoid = <A = never>(): Monoid<ReadonlyArray<A>> => ({
  concat: getSemigroup<A>().concat,
  empty
})

/**
 * Derives an `Eq` over the `ReadonlyArray` of a given element type from the `Eq` of that type. The derived `Eq` defines two
 * arrays as equal if all elements of both arrays are compared equal pairwise with the given `E`. In case of arrays of
 * different lengths, the result is non equality.
 *
 * @example
 * import * as S from 'fp-ts/string'
 * import { getEq } from 'fp-ts/ReadonlyArray'
 *
 * const E = getEq(S.Eq)
 * assert.strictEqual(E.equals(['a', 'b'], ['a', 'b']), true)
 * assert.strictEqual(E.equals(['a'], []), false)
 *
 * @category instances
 * @since 2.5.0
 */
export const getEq = <A>(E: Eq<A>): Eq<ReadonlyArray<A>> =>
  fromEquals((xs, ys) => xs.length === ys.length && xs.every((x, i) => E.equals(x, ys[i])))

/**
 * Derives an `Ord` over the `ReadonlyArray` of a given element type from the `Ord` of that type. The ordering between two such
 * arrays is equal to: the first non equal comparison of each arrays elements taken pairwise in increasing order, in
 * case of equality over all the pairwise elements; the longest array is considered the greatest, if both arrays have
 * the same length, the result is equality.
 *
 * @example
 * import { getOrd } from 'fp-ts/ReadonlyArray'
 * import * as S from 'fp-ts/string'
 *
 * const O = getOrd(S.Ord)
 * assert.strictEqual(O.compare(['b'], ['a']), 1)
 * assert.strictEqual(O.compare(['a'], ['a']), 0)
 * assert.strictEqual(O.compare(['a'], ['b']), -1)
 *
 *
 * @category instances
 * @since 2.5.0
 */
export const getOrd = <A>(O: Ord<A>): Ord<ReadonlyArray<A>> =>
  fromCompare((a, b) => {
    const aLen = a.length
    const bLen = b.length
    const len = Math.min(aLen, bLen)
    for (let i = 0; i < len; i++) {
      const ordering = O.compare(a[i], b[i])
      if (ordering !== 0) {
        return ordering
      }
    }
    return N.Ord.compare(aLen, bLen)
  })

/**
 * @category instances
 * @since 2.11.0
 */
export const getUnionSemigroup = <A>(E: Eq<A>): Semigroup<ReadonlyArray<A>> => {
  const unionE = union(E)
  return {
    concat: (first, second) => unionE(second)(first)
  }
}

/**
 * @category instances
 * @since 2.11.0
 */
export const getUnionMonoid = <A>(E: Eq<A>): Monoid<ReadonlyArray<A>> => ({
  concat: getUnionSemigroup(E).concat,
  empty
})

/**
 * @category instances
 * @since 2.11.0
 */
export const getIntersectionSemigroup = <A>(E: Eq<A>): Semigroup<ReadonlyArray<A>> => {
  const intersectionE = intersection(E)
  return {
    concat: (first, second) => intersectionE(second)(first)
  }
}

/**
 * @category instances
 * @since 2.11.0
 */
export const getDifferenceMagma = <A>(E: Eq<A>): Magma<ReadonlyArray<A>> => {
  const differenceE = difference(E)
  return {
    concat: (first, second) => differenceE(second)(first)
  }
}

/**
 * @category instances
 * @since 2.7.0
 */
export const Functor: Functor1<URI> = {
  URI,
  map: _map
}

/**
 * Derivable from `Functor`.
 *
 * @category combinators
 * @since 2.10.0
 */
export const flap =
  /*#_PURE_*/
  flap_(Functor)

/**
 * @category instances
 * @since 2.10.0
 */
export const Pointed: Pointed1<URI> = {
  URI,
  of
}

/**
 * @category instances
 * @since 2.7.0
 */
export const FunctorWithIndex: FunctorWithIndex1<URI, number> = {
  URI,
  map: _map,
  mapWithIndex: _mapWithIndex
}

/**
 * @category instances
 * @since 2.10.0
 */
export const Apply: Apply1<URI> = {
  URI,
  map: _map,
  ap: _ap
}

/**
 * Combine two effectful actions, keeping only the result of the first.
 *
 * Derivable from `Apply`.
 *
 * @category combinators
 * @since 2.5.0
 */
export const apFirst =
  /*#__PURE__*/
  apFirst_(Apply)

/**
 * Combine two effectful actions, keeping only the result of the second.
 *
 * Derivable from `Apply`.
 *
 * @category combinators
 * @since 2.5.0
 */
export const apSecond =
  /*#__PURE__*/
  apSecond_(Apply)

/**
 * @category instances
 * @since 2.7.0
 */
export const Applicative: Applicative1<URI> = {
  URI,
  map: _map,
  ap: _ap,
  of
}

/**
 * @category instances
 * @since 2.10.0
 */
export const Chain: Chain1<URI> = {
  URI,
  map: _map,
  ap: _ap,
  chain: _chain
}

/**
 * @category instances
 * @since 2.7.0
 */
export const Monad: Monad1<URI> = {
  URI,
  map: _map,
  ap: _ap,
  of,
  chain: _chain
}

/**
 * Composes computations in sequence, using the return value of one computation to determine the next computation and
 * keeping only the result of the first.
 *
 * Derivable from `Chain`.
 *
 * @category combinators
 * @since 2.5.0
 */
export const chainFirst =
  /*#__PURE__*/
  chainFirst_(Chain)

/**
 * @category instances
 * @since 2.7.0
 */
export const Unfoldable: Unfoldable1<URI> = {
  URI,
  unfold
}

/**
 * @category instances
 * @since 2.7.0
 */
export const Alt: Alt1<URI> = {
  URI,
  map: _map,
  alt: _alt
}

/**
 * @category instances
 * @since 2.7.0
 */
export const Alternative: Alternative1<URI> = {
  URI,
  map: _map,
  ap: _ap,
  of,
  alt: _alt,
  zero
}

/**
 * @category instances
 * @since 2.7.0
 */
export const Extend: Extend1<URI> = {
  URI,
  map: _map,
  extend: _extend
}

/**
 * @category instances
 * @since 2.7.0
 */
export const Compactable: Compactable1<URI> = {
  URI,
  compact,
  separate
}

/**
 * @category instances
 * @since 2.7.0
 */
export const Filterable: Filterable1<URI> = {
  URI,
  map: _map,
  compact,
  separate,
  filter: _filter,
  filterMap: _filterMap,
  partition: _partition,
  partitionMap: _partitionMap
}

/**
 * @category instances
 * @since 2.7.0
 */
export const FilterableWithIndex: FilterableWithIndex1<URI, number> = {
  URI,
  map: _map,
  mapWithIndex: _mapWithIndex,
  compact,
  separate,
  filter: _filter,
  filterMap: _filterMap,
  partition: _partition,
  partitionMap: _partitionMap,
  partitionMapWithIndex: _partitionMapWithIndex,
  partitionWithIndex: _partitionWithIndex,
  filterMapWithIndex: _filterMapWithIndex,
  filterWithIndex: _filterWithIndex
}

/**
 * @category instances
 * @since 2.7.0
 */
export const Foldable: Foldable1<URI> = {
  URI,
  reduce: _reduce,
  foldMap: _foldMap,
  reduceRight: _reduceRight
}

/**
 * @category instances
 * @since 2.7.0
 */
export const FoldableWithIndex: FoldableWithIndex1<URI, number> = {
  URI,
  reduce: _reduce,
  foldMap: _foldMap,
  reduceRight: _reduceRight,
  reduceWithIndex: _reduceWithIndex,
  foldMapWithIndex: _foldMapWithIndex,
  reduceRightWithIndex: _reduceRightWithIndex
}

/**
 * @category instances
 * @since 2.7.0
 */
export const Traversable: Traversable1<URI> = {
  URI,
  map: _map,
  reduce: _reduce,
  foldMap: _foldMap,
  reduceRight: _reduceRight,
  traverse: _traverse,
  sequence
}

/**
 * @category instances
 * @since 2.7.0
 */
export const TraversableWithIndex: TraversableWithIndex1<URI, number> = {
  URI,
  map: _map,
  mapWithIndex: _mapWithIndex,
  reduce: _reduce,
  foldMap: _foldMap,
  reduceRight: _reduceRight,
  reduceWithIndex: _reduceWithIndex,
  foldMapWithIndex: _foldMapWithIndex,
  reduceRightWithIndex: _reduceRightWithIndex,
  traverse: _traverse,
  sequence,
  traverseWithIndex: _traverseWithIndex
}

/**
 * @category ChainRec
 * @since 2.11.0
 */
export const chainRecDepthFirst = <A, B>(f: (a: A) => ReadonlyArray<Either<A, B>>) => (a: A): ReadonlyArray<B> => {
  const todo: Array<Either<A, B>> = [...f(a)]
  const out: Array<B> = []

  while (todo.length > 0) {
    const e = todo.shift()!
    if (_.isLeft(e)) {
      todo.unshift(...f(e.left))
    } else {
      out.push(e.right)
    }
  }

  return out
}

/**
 * @category instances
 * @since 2.11.0
 */
export const ChainRecDepthFirst: ChainRec1<URI> = {
  URI,
  map: _map,
  ap: _ap,
  chain: _chain,
  chainRec: _chainRecDepthFirst
}

/**
 * @category ChainRec
 * @since 2.11.0
 */
export const chainRecBreadthFirst = <A, B>(f: (a: A) => ReadonlyArray<Either<A, B>>) => (a: A): ReadonlyArray<B> => {
  const initial = f(a)
  const todo: Array<Either<A, B>> = []
  const out: Array<B> = []

  function go(e: Either<A, B>): void {
    if (_.isLeft(e)) {
      f(e.left).forEach((v) => todo.push(v))
    } else {
      out.push(e.right)
    }
  }

  for (const e of initial) {
    go(e)
  }

  while (todo.length > 0) {
    go(todo.shift()!)
  }

  return out
}

/**
 * @category instances
 * @since 2.11.0
 */
export const ChainRecBreadthFirst: ChainRec1<URI> = {
  URI,
  map: _map,
  ap: _ap,
  chain: _chain,
  chainRec: _chainRecBreadthFirst
}

const _wither: Witherable1<URI>['wither'] = witherDefault(Traversable, Compactable)
const _wilt: Witherable1<URI>['wilt'] = wiltDefault(Traversable, Compactable)

/**
 * @category instances
 * @since 2.7.0
 */
export const Witherable: Witherable1<URI> = {
  URI,
  map: _map,
  compact,
  separate,
  filter: _filter,
  filterMap: _filterMap,
  partition: _partition,
  partitionMap: _partitionMap,
  reduce: _reduce,
  foldMap: _foldMap,
  reduceRight: _reduceRight,
  traverse: _traverse,
  sequence,
  wither: _wither,
  wilt: _wilt
}

/**
 * Filter values inside a context.
 *
 * @example
 * import { pipe } from 'fp-ts/function'
 * import * as RA from 'fp-ts/ReadonlyArray'
 * import * as T from 'fp-ts/Task'
 *
 * const filterE = RA.filterE(T.ApplicativePar)
 * async function test() {
 *   assert.deepStrictEqual(
 *     await pipe(
 *       [-1, 2, 3],
 *       filterE((n) => T.of(n > 0))
 *     )(),
 *     [2, 3]
 *   )
 * }
 * test()
 *
 * @since 2.11.0
 */
export const filterE =
  /*#__PURE__*/
  filterE_(Witherable)

/**
 * @category instances
 * @since 2.11.0
 */
export const FromEither: FromEither1<URI> = {
  URI,
  fromEither
}

/**
 * @category combinators
 * @since 2.11.0
 */
export const fromEitherK =
  /*#__PURE__*/
  fromEitherK_(FromEither)

// -------------------------------------------------------------------------------------
// unsafe
// -------------------------------------------------------------------------------------

/**
 * @category unsafe
 * @since 2.5.0
 */
export const unsafeInsertAt: <A>(i: number, a: A, as: ReadonlyArray<A>) => ReadonlyNonEmptyArray<A> =
  RNEA.unsafeInsertAt

/**
 * @category unsafe
 * @since 2.5.0
 */
export const unsafeUpdateAt = <A>(i: number, a: A, as: ReadonlyArray<A>): ReadonlyArray<A> =>
  isNonEmpty(as) ? RNEA.unsafeUpdateAt(i, a, as) : as

/**
 * @category unsafe
 * @since 2.5.0
 */
export const unsafeDeleteAt = <A>(i: number, as: ReadonlyArray<A>): ReadonlyArray<A> => {
  const xs = as.slice()
  xs.splice(i, 1)
  return xs
}

// -------------------------------------------------------------------------------------
// interop
// -------------------------------------------------------------------------------------

/**
 * @category interop
 * @since 2.5.0
 */
export const toArray = <A>(as: ReadonlyArray<A>): Array<A> => as.slice()

/**
 * @category interop
 * @since 2.5.0
 */
export const fromArray = <A>(as: Array<A>): ReadonlyArray<A> => (isEmpty(as) ? empty : as.slice())

// -------------------------------------------------------------------------------------
// utils
// -------------------------------------------------------------------------------------

/**
 * An empty array
 *
 * @since 2.5.0
 */
export const empty: ReadonlyArray<never> = RNEA.empty

/**
 * Check if a predicate holds true for every array member.
 *
 * @example
 * import { every } from 'fp-ts/ReadonlyArray'
 * import { pipe } from 'fp-ts/function'
 *
 * const isPositive = (n: number): boolean => n > 0
 *
 * assert.deepStrictEqual(pipe([1, 2, 3], every(isPositive)), true)
 * assert.deepStrictEqual(pipe([1, 2, -3], every(isPositive)), false)
 *
 * @since 2.9.0
 */
export const every = <A>(predicate: Predicate<A>) => (as: ReadonlyArray<A>): boolean => as.every(predicate)

/**
 * Check if a predicate holds true for any array member.
 *
 * @example
 * import { some } from 'fp-ts/ReadonlyArray'
 * import { pipe } from 'fp-ts/function'
 *
 * const isPositive = (n: number): boolean => n > 0
 *
 * assert.deepStrictEqual(pipe([-1, -2, 3], some(isPositive)), true)
 * assert.deepStrictEqual(pipe([-1, -2, -3], some(isPositive)), false)
 *
 * @since 2.9.0
 */
export const some = <A>(predicate: Predicate<A>) => (as: ReadonlyArray<A>): as is ReadonlyNonEmptyArray<A> =>
  as.some(predicate)

// -------------------------------------------------------------------------------------
// do notation
// -------------------------------------------------------------------------------------

/**
 * @since 2.9.0
 */
export const Do: ReadonlyArray<{}> =
  /*#__PURE__*/
  of(_.emptyRecord)

/**
 * @since 2.8.0
 */
export const bindTo =
  /*#__PURE__*/
  bindTo_(Functor)

/**
 * @since 2.8.0
 */
export const bind =
  /*#__PURE__*/
  bind_(Chain)

// -------------------------------------------------------------------------------------
// pipeable sequence S
// -------------------------------------------------------------------------------------

/**
 * @since 2.8.0
 */
export const apS =
  /*#__PURE__*/
  apS_(Apply)

// -------------------------------------------------------------------------------------
// deprecated
// -------------------------------------------------------------------------------------

/**
<<<<<<< HEAD
 * Use `ReadonlyNonEmptyArray` module instead.
 *
 * @category constructors
 * @since 2.5.0
 * @deprecated
 */
export const range = RNEA.range

/**
 * Use `prepend` instead.
=======
 * Use [`prepend`](#prepend) instead.
>>>>>>> e33bf40b
 *
 * @category constructors
 * @since 2.5.0
 * @deprecated
 */
// tslint:disable-next-line: deprecation
export const cons = RNEA.cons

/**
 * Use [`append`](#append) instead.
 *
 * @category constructors
 * @since 2.5.0
 * @deprecated
 */
// tslint:disable-next-line: deprecation
export const snoc = RNEA.snoc

/**
 * Use [`prependAll`](#prependall) instead.
 *
 * @category combinators
 * @since 2.9.0
 * @deprecated
 */
export const prependToAll = prependAll

/**
 * Use small, specific instances instead.
 *
 * @category instances
 * @since 2.5.0
 * @deprecated
 */
export const readonlyArray: FunctorWithIndex1<URI, number> &
  Monad1<URI> &
  Unfoldable1<URI> &
  Alternative1<URI> &
  Extend1<URI> &
  FilterableWithIndex1<URI, number> &
  FoldableWithIndex1<URI, number> &
  TraversableWithIndex1<URI, number> &
  Witherable1<URI> = {
  URI,
  compact,
  separate,
  map: _map,
  ap: _ap,
  of,
  chain: _chain,
  filter: _filter,
  filterMap: _filterMap,
  partition: _partition,
  partitionMap: _partitionMap,
  mapWithIndex: _mapWithIndex,
  partitionMapWithIndex: _partitionMapWithIndex,
  partitionWithIndex: _partitionWithIndex,
  filterMapWithIndex: _filterMapWithIndex,
  filterWithIndex: _filterWithIndex,
  alt: _alt,
  zero,
  unfold,
  reduce: _reduce,
  foldMap: _foldMap,
  reduceRight: _reduceRight,
  traverse: _traverse,
  sequence,
  reduceWithIndex: _reduceWithIndex,
  foldMapWithIndex: _foldMapWithIndex,
  reduceRightWithIndex: _reduceRightWithIndex,
  traverseWithIndex: _traverseWithIndex,
  extend: _extend,
  wither: _wither,
  wilt: _wilt
}<|MERGE_RESOLUTION|>--- conflicted
+++ resolved
@@ -2472,7 +2472,6 @@
 // -------------------------------------------------------------------------------------
 
 /**
-<<<<<<< HEAD
  * Use `ReadonlyNonEmptyArray` module instead.
  *
  * @category constructors
@@ -2482,10 +2481,7 @@
 export const range = RNEA.range
 
 /**
- * Use `prepend` instead.
-=======
  * Use [`prepend`](#prepend) instead.
->>>>>>> e33bf40b
  *
  * @category constructors
  * @since 2.5.0
