/**
 * @since 2.5.0
 */
import { Alt1 } from './Alt'
import { Alternative1 } from './Alternative'
import { Applicative, Applicative1 } from './Applicative'
import { Compactable1, Separated } from './Compactable'
import { Either } from './Either'
import { Eq } from './Eq'
import { Extend1 } from './Extend'
import { Filter1, Filterable1, Partition1 } from './Filterable'
import {
  FilterableWithIndex1,
  PartitionWithIndex1,
  PredicateWithIndex,
  RefinementWithIndex
} from './FilterableWithIndex'
import { Foldable1 } from './Foldable'
import { FoldableWithIndex1 } from './FoldableWithIndex'
import { identity, Lazy, Predicate, Refinement } from './function'
import { Functor1 } from './Functor'
import { FunctorWithIndex1 } from './FunctorWithIndex'
import { HKT } from './HKT'
import { Monad1 } from './Monad'
import { Monoid } from './Monoid'
import { isSome, none, Option, some } from './Option'
import { fromCompare, getMonoid as getOrdMonoid, Ord, ordNumber } from './Ord'
import { ReadonlyNonEmptyArray } from './ReadonlyNonEmptyArray'
import { Show } from './Show'
import { PipeableTraverse1, Traversable1 } from './Traversable'
import { PipeableTraverseWithIndex1, TraversableWithIndex1 } from './TraversableWithIndex'
import { Unfoldable1 } from './Unfoldable'
import { PipeableWilt1, PipeableWither1, Witherable1 } from './Witherable'

// -------------------------------------------------------------------------------------
// model
// -------------------------------------------------------------------------------------

/**
 * @category constructors
 * @since 2.5.0
 */
// tslint:disable-next-line: readonly-array
export function fromArray<A>(as: Array<A>): ReadonlyArray<A> {
  const l = as.length
  if (l === 0) {
    return empty
  }
  const ras = Array(l)
  for (let i = 0; i < l; i++) {
    ras[i] = as[i]
  }
  return ras
}

/**
 * @category destructors
 * @since 2.5.0
 */
// tslint:disable-next-line: readonly-array
export function toArray<A>(ras: ReadonlyArray<A>): Array<A> {
  const l = ras.length
  const as = Array(l)
  for (let i = 0; i < l; i++) {
    as[i] = ras[i]
  }
  return as
}

/**
 * @category instances
 * @since 2.5.0
 */
export function getShow<A>(S: Show<A>): Show<ReadonlyArray<A>> {
  return {
    show: (as) => `[${as.map(S.show).join(', ')}]`
  }
}

const concat = <A>(x: ReadonlyArray<A>, y: ReadonlyArray<A>): ReadonlyArray<A> => {
  const lenx = x.length
  if (lenx === 0) {
    return y
  }
  const leny = y.length
  if (leny === 0) {
    return x
  }
  const r = Array(lenx + leny)
  for (let i = 0; i < lenx; i++) {
    r[i] = x[i]
  }
  for (let i = 0; i < leny; i++) {
    r[i + lenx] = y[i]
  }
  return r
}

/**
 * Returns a `Monoid` for `ReadonlyArray<A>`
 *
 * @example
 * import { getMonoid } from 'fp-ts/lib/ReadonlyArray'
 *
 * const M = getMonoid<number>()
 * assert.deepStrictEqual(M.concat([1, 2], [3, 4]), [1, 2, 3, 4])
 *
 * @category instances
 * @since 2.5.0
 */
export function getMonoid<A = never>(): Monoid<ReadonlyArray<A>> {
  return {
    concat,
    empty
  }
}

/**
 * Derives an `Eq` over the `ReadonlyArray` of a given element type from the `Eq` of that type. The derived `Eq` defines two
 * arrays as equal if all elements of both arrays are compared equal pairwise with the given `E`. In case of arrays of
 * different lengths, the result is non equality.
 *
 * @example
 * import { eqString } from 'fp-ts/lib/Eq'
 * import { getEq } from 'fp-ts/lib/ReadonlyArray'
 *
 * const E = getEq(eqString)
 * assert.strictEqual(E.equals(['a', 'b'], ['a', 'b']), true)
 * assert.strictEqual(E.equals(['a'], []), false)
 *
 * @category instances
 * @since 2.5.0
 */
export function getEq<A>(E: Eq<A>): Eq<ReadonlyArray<A>> {
  return {
    equals: (xs, ys) => xs === ys || (xs.length === ys.length && xs.every((x, i) => E.equals(x, ys[i])))
  }
}

/**
 * Derives an `Ord` over the `ReadonlyArray` of a given element type from the `Ord` of that type. The ordering between two such
 * arrays is equal to: the first non equal comparison of each arrays elements taken pairwise in increasing order, in
 * case of equality over all the pairwise elements; the longest array is considered the greatest, if both arrays have
 * the same length, the result is equality.
 *
 * @example
 * import { getOrd } from 'fp-ts/lib/ReadonlyArray'
 * import { ordString } from 'fp-ts/lib/Ord'
 *
 * const O = getOrd(ordString)
 * assert.strictEqual(O.compare(['b'], ['a']), 1)
 * assert.strictEqual(O.compare(['a'], ['a']), 0)
 * assert.strictEqual(O.compare(['a'], ['b']), -1)
 *
 *
 * @category instances
 * @since 2.5.0
 */
export function getOrd<A>(O: Ord<A>): Ord<ReadonlyArray<A>> {
  return fromCompare((a, b) => {
    const aLen = a.length
    const bLen = b.length
    const len = Math.min(aLen, bLen)
    for (let i = 0; i < len; i++) {
      const ordering = O.compare(a[i], b[i])
      if (ordering !== 0) {
        return ordering
      }
    }
    return ordNumber.compare(aLen, bLen)
  })
}

/**
 * Return a list of length `n` with element `i` initialized with `f(i)`
 *
 * @example
 * import { makeBy } from 'fp-ts/lib/ReadonlyArray'
 *
 * const double = (n: number): number => n * 2
 * assert.deepStrictEqual(makeBy(5, double), [0, 2, 4, 6, 8])
 *
 * @category constructors
 * @since 2.5.0
 */
export function makeBy<A>(n: number, f: (i: number) => A): ReadonlyArray<A> {
  // tslint:disable-next-line: readonly-array
  const r: Array<A> = []
  for (let i = 0; i < n; i++) {
    r.push(f(i))
  }
  return r
}

/**
 * Create an array containing a range of integers, including both endpoints
 *
 * @example
 * import { range } from 'fp-ts/lib/ReadonlyArray'
 *
 * assert.deepStrictEqual(range(1, 5), [1, 2, 3, 4, 5])
 *
 * @category constructors
 * @since 2.5.0
 */
export function range(start: number, end: number): ReadonlyArray<number> {
  return makeBy(end - start + 1, (i) => start + i)
}

/**
 * Create an array containing a value repeated the specified number of times
 *
 * @example
 * import { replicate } from 'fp-ts/lib/ReadonlyArray'
 *
 * assert.deepStrictEqual(replicate(3, 'a'), ['a', 'a', 'a'])
 *
 * @category constructors
 * @since 2.5.0
 */
export function replicate<A>(n: number, a: A): ReadonlyArray<A> {
  return makeBy(n, () => a)
}

/**
 * Removes one level of nesting
 *
 * @example
 * import { flatten } from 'fp-ts/lib/ReadonlyArray'
 *
 * assert.deepStrictEqual(flatten([[1], [2], [3]]), [1, 2, 3])
 *
 * @category Monad
 * @since 2.5.0
 */
export function flatten<A>(mma: ReadonlyArray<ReadonlyArray<A>>): ReadonlyArray<A> {
  let rLen = 0
  const len = mma.length
  for (let i = 0; i < len; i++) {
    rLen += mma[i].length
  }
  const r = Array(rLen)
  let start = 0
  for (let i = 0; i < len; i++) {
    const arr = mma[i]
    const l = arr.length
    for (let j = 0; j < l; j++) {
      r[j + start] = arr[j]
    }
    start += l
  }
  return r
}

/**
 * Break an array into its first element and remaining elements
 *
 * @example
 * import { foldLeft } from 'fp-ts/lib/ReadonlyArray'
 *
 * const len: <A>(as: ReadonlyArray<A>) => number = foldLeft(() => 0, (_, tail) => 1 + len(tail))
 * assert.strictEqual(len([1, 2, 3]), 3)
 *
 * @category destructors
 * @since 2.5.0
 */
export function foldLeft<A, B>(
  onNil: Lazy<B>,
  onCons: (head: A, tail: ReadonlyArray<A>) => B
): (as: ReadonlyArray<A>) => B {
  return (as) => (isEmpty(as) ? onNil() : onCons(as[0], as.slice(1)))
}

/**
 * Break an array into its initial elements and the last element
 *
 * @category destructors
 * @since 2.5.0
 */
export function foldRight<A, B>(
  onNil: Lazy<B>,
  onCons: (init: ReadonlyArray<A>, last: A) => B
): (as: ReadonlyArray<A>) => B {
  return (as) => (isEmpty(as) ? onNil() : onCons(as.slice(0, as.length - 1), as[as.length - 1]))
}

/**
 * Same as `reduce` but it carries over the intermediate steps
 *
 * ```ts
 * import { scanLeft } from 'fp-ts/lib/ReadonlyArray'
 *
 * assert.deepStrictEqual(scanLeft(10, (b, a: number) => b - a)([1, 2, 3]), [10, 9, 7, 4])
 * ```
 *
 * @category combinators
 * @since 2.5.0
 */
export function scanLeft<A, B>(b: B, f: (b: B, a: A) => B): (as: ReadonlyArray<A>) => ReadonlyArray<B> {
  return (as) => {
    const l = as.length
    // tslint:disable-next-line: readonly-array
    const r: Array<B> = new Array(l + 1)
    r[0] = b
    for (let i = 0; i < l; i++) {
      r[i + 1] = f(r[i], as[i])
    }
    return r
  }
}

/**
 * Fold an array from the right, keeping all intermediate results instead of only the final result
 *
 * @example
 * import { scanRight } from 'fp-ts/lib/ReadonlyArray'
 *
 * assert.deepStrictEqual(scanRight(10, (a: number, b) => b - a)([1, 2, 3]), [4, 5, 7, 10])
 *
 * @category combinators
 * @since 2.5.0
 */
export function scanRight<A, B>(b: B, f: (a: A, b: B) => B): (as: ReadonlyArray<A>) => ReadonlyArray<B> {
  return (as) => {
    const l = as.length
    // tslint:disable-next-line: readonly-array
    const r: Array<B> = new Array(l + 1)
    r[l] = b
    for (let i = l - 1; i >= 0; i--) {
      r[i] = f(as[i], r[i + 1])
    }
    return r
  }
}

/**
 * Test whether an array is empty
 *
 * @example
 * import { isEmpty } from 'fp-ts/lib/ReadonlyArray'
 *
 * assert.strictEqual(isEmpty([]), true)
 *
 * @since 2.5.0
 */
export function isEmpty<A>(as: ReadonlyArray<A>): boolean {
  return as.length === 0
}

/**
 * Test whether an array is non empty narrowing down the type to `NonEmptyReadonlyArray<A>`
 *
 * @category guards
 * @since 2.5.0
 */
export function isNonEmpty<A>(as: ReadonlyArray<A>): as is ReadonlyNonEmptyArray<A> {
  return as.length > 0
}

/**
 * Test whether an array contains a particular index
 *
 * @since 2.5.0
 */
export function isOutOfBound<A>(i: number, as: ReadonlyArray<A>): boolean {
  return i < 0 || i >= as.length
}

// TODO: remove non-curried overloading in v3
/**
 * This function provides a safe way to read a value at a particular index from an array
 *
 * @example
 * import { lookup } from 'fp-ts/lib/ReadonlyArray'
 * import { some, none } from 'fp-ts/lib/Option'
 * import { pipe } from 'fp-ts/lib/function'
 *
 * assert.deepStrictEqual(pipe([1, 2, 3], lookup(1)), some(2))
 * assert.deepStrictEqual(pipe([1, 2, 3], lookup(3)), none)
 *
 * @since 2.5.0
 */
export function lookup(i: number): <A>(as: ReadonlyArray<A>) => Option<A>
export function lookup<A>(i: number, as: ReadonlyArray<A>): Option<A>
export function lookup<A>(i: number, as?: ReadonlyArray<A>): Option<A> | (<A>(as: ReadonlyArray<A>) => Option<A>) {
  return as === undefined ? (as) => lookup(i, as) : isOutOfBound(i, as) ? none : some(as[i])
}

// TODO: remove non-curried overloading in v3
/**
 * Attaches an element to the front of an array, creating a new non empty array
 *
 * @example
 * import { cons } from 'fp-ts/lib/ReadonlyArray'
 * import { pipe } from 'fp-ts/lib/function'
 *
 * assert.deepStrictEqual(pipe([1, 2, 3], cons(0)), [0, 1, 2, 3])
 *
 * @category constructors
 * @since 2.5.0
 */
export function cons<A>(head: A): (tail: ReadonlyArray<A>) => ReadonlyNonEmptyArray<A>
export function cons<A>(head: A, tail: ReadonlyArray<A>): ReadonlyNonEmptyArray<A>
export function cons<A>(
  head: A,
  tail?: ReadonlyArray<A>
): ReadonlyNonEmptyArray<A> | ((tail: ReadonlyArray<A>) => ReadonlyNonEmptyArray<A>) {
  if (tail === undefined) {
    return (tail) => cons(head, tail)
  }
  const len = tail.length
  const r = Array(len + 1)
  for (let i = 0; i < len; i++) {
    r[i + 1] = tail[i]
  }
  r[0] = head
  return (r as unknown) as ReadonlyNonEmptyArray<A>
}

// TODO: curry and make data-last in v3
/**
 * Append an element to the end of an array, creating a new non empty array
 *
 * @example
 * import { snoc } from 'fp-ts/lib/ReadonlyArray'
 *
 * assert.deepStrictEqual(snoc([1, 2, 3], 4), [1, 2, 3, 4])
 *
 * @category constructors
 * @since 2.5.0
 */
export function snoc<A>(init: ReadonlyArray<A>, end: A): ReadonlyNonEmptyArray<A> {
  const len = init.length
  const r = Array(len + 1)
  for (let i = 0; i < len; i++) {
    r[i] = init[i]
  }
  r[len] = end
  return (r as unknown) as ReadonlyNonEmptyArray<A>
}

/**
 * Get the first element in an array, or `None` if the array is empty
 *
 * @example
 * import { head } from 'fp-ts/lib/ReadonlyArray'
 * import { some, none } from 'fp-ts/lib/Option'
 *
 * assert.deepStrictEqual(head([1, 2, 3]), some(1))
 * assert.deepStrictEqual(head([]), none)
 *
 * @since 2.5.0
 */
export function head<A>(as: ReadonlyArray<A>): Option<A> {
  return isEmpty(as) ? none : some(as[0])
}

/**
 * Get the last element in an array, or `None` if the array is empty
 *
 * @example
 * import { last } from 'fp-ts/lib/ReadonlyArray'
 * import { some, none } from 'fp-ts/lib/Option'
 *
 * assert.deepStrictEqual(last([1, 2, 3]), some(3))
 * assert.deepStrictEqual(last([]), none)
 *
 * @since 2.5.0
 */
export function last<A>(as: ReadonlyArray<A>): Option<A> {
  return lookup(as.length - 1, as)
}

/**
 * Get all but the first element of an array, creating a new array, or `None` if the array is empty
 *
 * @example
 * import { tail } from 'fp-ts/lib/ReadonlyArray'
 * import { some, none } from 'fp-ts/lib/Option'
 *
 * assert.deepStrictEqual(tail([1, 2, 3]), some([2, 3]))
 * assert.deepStrictEqual(tail([]), none)
 *
 * @since 2.5.0
 */
export function tail<A>(as: ReadonlyArray<A>): Option<ReadonlyArray<A>> {
  return isEmpty(as) ? none : some(as.slice(1))
}

/**
 * Get all but the last element of an array, creating a new array, or `None` if the array is empty
 *
 * @example
 * import { init } from 'fp-ts/lib/ReadonlyArray'
 * import { some, none } from 'fp-ts/lib/Option'
 *
 * assert.deepStrictEqual(init([1, 2, 3]), some([1, 2]))
 * assert.deepStrictEqual(init([]), none)
 *
 * @since 2.5.0
 */
export function init<A>(as: ReadonlyArray<A>): Option<ReadonlyArray<A>> {
  const len = as.length
  return len === 0 ? none : some(as.slice(0, len - 1))
}

/**
 * Keep only a number of elements from the start of an array, creating a new array.
 * `n` must be a natural number
 *
 * @example
 * import { takeLeft } from 'fp-ts/lib/ReadonlyArray'
 *
 * assert.deepStrictEqual(takeLeft(2)([1, 2, 3]), [1, 2])
 *
 * @category combinators
 * @since 2.5.0
 */
export function takeLeft(n: number): <A>(as: ReadonlyArray<A>) => ReadonlyArray<A> {
  return (as) => as.slice(0, n)
}

/**
 * Keep only a number of elements from the end of an array, creating a new array.
 * `n` must be a natural number
 *
 * @example
 * import { takeRight } from 'fp-ts/lib/ReadonlyArray'
 *
 * assert.deepStrictEqual(takeRight(2)([1, 2, 3, 4, 5]), [4, 5])
 *
 * @since 2.5.0
 */
export function takeRight(n: number): <A>(as: ReadonlyArray<A>) => ReadonlyArray<A> {
  return (as) => (n === 0 ? empty : as.slice(-n))
}

/**
 * Calculate the longest initial subarray for which all element satisfy the specified predicate, creating a new array
 *
 * @example
 * import { takeLeftWhile } from 'fp-ts/lib/ReadonlyArray'
 *
 * assert.deepStrictEqual(takeLeftWhile((n: number) => n % 2 === 0)([2, 4, 3, 6]), [2, 4])
 *
 * @category combinators
 * @since 2.5.0
 */
export function takeLeftWhile<A, B extends A>(refinement: Refinement<A, B>): (as: ReadonlyArray<A>) => ReadonlyArray<B>
export function takeLeftWhile<A>(predicate: Predicate<A>): (as: ReadonlyArray<A>) => ReadonlyArray<A>
export function takeLeftWhile<A>(predicate: Predicate<A>): (as: ReadonlyArray<A>) => ReadonlyArray<A> {
  return (as) => {
    const i = spanIndexUncurry(as, predicate)
    const init = Array(i)
    for (let j = 0; j < i; j++) {
      init[j] = as[j]
    }
    return init
  }
}

const spanIndexUncurry = <A>(as: ReadonlyArray<A>, predicate: Predicate<A>): number => {
  const l = as.length
  let i = 0
  for (; i < l; i++) {
    if (!predicate(as[i])) {
      break
    }
  }
  return i
}

/**
 * @since 2.5.0
 */
export interface Spanned<I, R> {
  readonly init: ReadonlyArray<I>
  readonly rest: ReadonlyArray<R>
}

/**
 * Split an array into two parts:
 * 1. the longest initial subarray for which all elements satisfy the specified predicate
 * 2. the remaining elements
 *
 * @example
 * import { spanLeft } from 'fp-ts/lib/ReadonlyArray'
 *
 * assert.deepStrictEqual(spanLeft((n: number) => n % 2 === 1)([1, 3, 2, 4, 5]), { init: [1, 3], rest: [2, 4, 5] })
 *
 * @since 2.5.0
 */
export function spanLeft<A, B extends A>(refinement: Refinement<A, B>): (as: ReadonlyArray<A>) => Spanned<B, A>
export function spanLeft<A>(predicate: Predicate<A>): (as: ReadonlyArray<A>) => Spanned<A, A>
export function spanLeft<A>(predicate: Predicate<A>): (as: ReadonlyArray<A>) => Spanned<A, A> {
  return (as) => {
    const i = spanIndexUncurry(as, predicate)
    const init = Array(i)
    for (let j = 0; j < i; j++) {
      init[j] = as[j]
    }
    const l = as.length
    const rest = Array(l - i)
    for (let j = i; j < l; j++) {
      rest[j - i] = as[j]
    }
    return { init, rest }
  }
}

/**
 * Drop a number of elements from the start of an array, creating a new array
 *
 * @example
 * import { dropLeft } from 'fp-ts/lib/ReadonlyArray'
 *
 * assert.deepStrictEqual(dropLeft(2)([1, 2, 3]), [3])
 *
 * @category combinators
 * @since 2.5.0
 */
export function dropLeft(n: number): <A>(as: ReadonlyArray<A>) => ReadonlyArray<A> {
  return (as) => as.slice(n, as.length)
}

/**
 * Drop a number of elements from the end of an array, creating a new array
 *
 * @example
 * import { dropRight } from 'fp-ts/lib/ReadonlyArray'
 *
 * assert.deepStrictEqual(dropRight(2)([1, 2, 3, 4, 5]), [1, 2, 3])
 *
 * @category combinators
 * @since 2.5.0
 */
export function dropRight(n: number): <A>(as: ReadonlyArray<A>) => ReadonlyArray<A> {
  return (as) => as.slice(0, as.length - n)
}

/**
 * Remove the longest initial subarray for which all element satisfy the specified predicate, creating a new array
 *
 * @example
 * import { dropLeftWhile } from 'fp-ts/lib/ReadonlyArray'
 *
 * assert.deepStrictEqual(dropLeftWhile((n: number) => n % 2 === 1)([1, 3, 2, 4, 5]), [2, 4, 5])
 *
 * @category combinators
 * @since 2.5.0
 */
export function dropLeftWhile<A>(predicate: Predicate<A>): (as: ReadonlyArray<A>) => ReadonlyArray<A> {
  return (as) => {
    const i = spanIndexUncurry(as, predicate)
    const l = as.length
    const rest = Array(l - i)
    for (let j = i; j < l; j++) {
      rest[j - i] = as[j]
    }
    return rest
  }
}

/**
 * Find the first index for which a predicate holds
 *
 * @example
 * import { findIndex } from 'fp-ts/lib/ReadonlyArray'
 * import { some, none } from 'fp-ts/lib/Option'
 *
 * assert.deepStrictEqual(findIndex((n: number) => n === 2)([1, 2, 3]), some(1))
 * assert.deepStrictEqual(findIndex((n: number) => n === 2)([]), none)
 *
 * @since 2.5.0
 */
export function findIndex<A>(predicate: Predicate<A>): (as: ReadonlyArray<A>) => Option<number> {
  return (as) => {
    const len = as.length
    for (let i = 0; i < len; i++) {
      if (predicate(as[i])) {
        return some(i)
      }
    }
    return none
  }
}

/**
 * Find the first element which satisfies a predicate (or a refinement) function
 *
 * @example
 * import { findFirst } from 'fp-ts/lib/ReadonlyArray'
 * import { some } from 'fp-ts/lib/Option'
 *
 * assert.deepStrictEqual(findFirst((x: { a: number, b: number }) => x.a === 1)([{ a: 1, b: 1 }, { a: 1, b: 2 }]), some({ a: 1, b: 1 }))
 *
 * @since 2.5.0
 */
export function findFirst<A, B extends A>(refinement: Refinement<A, B>): (as: ReadonlyArray<A>) => Option<B>
export function findFirst<A>(predicate: Predicate<A>): (as: ReadonlyArray<A>) => Option<A>
export function findFirst<A>(predicate: Predicate<A>): (as: ReadonlyArray<A>) => Option<A> {
  return (as) => {
    const len = as.length
    for (let i = 0; i < len; i++) {
      if (predicate(as[i])) {
        return some(as[i])
      }
    }
    return none
  }
}

/**
 * Find the first element returned by an option based selector function
 *
 * @example
 * import { findFirstMap } from 'fp-ts/lib/ReadonlyArray'
 * import { some, none } from 'fp-ts/lib/Option'
 *
 * interface Person {
 *   name: string
 *   age?: number
 * }
 *
 * const persons: ReadonlyArray<Person> = [{ name: 'John' }, { name: 'Mary', age: 45 }, { name: 'Joey', age: 28 }]
 *
 * // returns the name of the first person that has an age
 * assert.deepStrictEqual(findFirstMap((p: Person) => (p.age === undefined ? none : some(p.name)))(persons), some('Mary'))
 *
 * @since 2.5.0
 */
export function findFirstMap<A, B>(f: (a: A) => Option<B>): (as: ReadonlyArray<A>) => Option<B> {
  return (as) => {
    const len = as.length
    for (let i = 0; i < len; i++) {
      const v = f(as[i])
      if (isSome(v)) {
        return v
      }
    }
    return none
  }
}

/**
 * Find the last element which satisfies a predicate function
 *
 * @example
 * import { findLast } from 'fp-ts/lib/ReadonlyArray'
 * import { some } from 'fp-ts/lib/Option'
 *
 * assert.deepStrictEqual(findLast((x: { a: number, b: number }) => x.a === 1)([{ a: 1, b: 1 }, { a: 1, b: 2 }]), some({ a: 1, b: 2 }))
 *
 * @since 2.5.0
 */
export function findLast<A, B extends A>(refinement: Refinement<A, B>): (as: ReadonlyArray<A>) => Option<B>
export function findLast<A>(predicate: Predicate<A>): (as: ReadonlyArray<A>) => Option<A>
export function findLast<A>(predicate: Predicate<A>): (as: ReadonlyArray<A>) => Option<A> {
  return (as) => {
    const len = as.length
    for (let i = len - 1; i >= 0; i--) {
      if (predicate(as[i])) {
        return some(as[i])
      }
    }
    return none
  }
}

/**
 * Find the last element returned by an option based selector function
 *
 * @example
 * import { findLastMap } from 'fp-ts/lib/ReadonlyArray'
 * import { some, none } from 'fp-ts/lib/Option'
 *
 * interface Person {
 *   name: string
 *   age?: number
 * }
 *
 * const persons: ReadonlyArray<Person> = [{ name: 'John' }, { name: 'Mary', age: 45 }, { name: 'Joey', age: 28 }]
 *
 * // returns the name of the last person that has an age
 * assert.deepStrictEqual(findLastMap((p: Person) => (p.age === undefined ? none : some(p.name)))(persons), some('Joey'))
 *
 * @since 2.5.0
 */
export function findLastMap<A, B>(f: (a: A) => Option<B>): (as: ReadonlyArray<A>) => Option<B> {
  return (as) => {
    const len = as.length
    for (let i = len - 1; i >= 0; i--) {
      const v = f(as[i])
      if (isSome(v)) {
        return v
      }
    }
    return none
  }
}

/**
 * Returns the index of the last element of the list which matches the predicate
 *
 * @example
 * import { findLastIndex } from 'fp-ts/lib/ReadonlyArray'
 * import { some, none } from 'fp-ts/lib/Option'
 *
 * interface X {
 *   a: number
 *   b: number
 * }
 * const xs: ReadonlyArray<X> = [{ a: 1, b: 0 }, { a: 1, b: 1 }]
 * assert.deepStrictEqual(findLastIndex((x: { a: number }) => x.a === 1)(xs), some(1))
 * assert.deepStrictEqual(findLastIndex((x: { a: number }) => x.a === 4)(xs), none)
 *
 *
 * @since 2.5.0
 */
export function findLastIndex<A>(predicate: Predicate<A>): (as: ReadonlyArray<A>) => Option<number> {
  return (as) => {
    const len = as.length
    for (let i = len - 1; i >= 0; i--) {
      if (predicate(as[i])) {
        return some(i)
      }
    }
    return none
  }
}

/**
 * Insert an element at the specified index, creating a new array, or returning `None` if the index is out of bounds
 *
 * @example
 * import { insertAt } from 'fp-ts/lib/ReadonlyArray'
 * import { some } from 'fp-ts/lib/Option'
 *
 * assert.deepStrictEqual(insertAt(2, 5)([1, 2, 3, 4]), some([1, 2, 5, 3, 4]))
 *
 * @since 2.5.0
 */
export function insertAt<A>(i: number, a: A): (as: ReadonlyArray<A>) => Option<ReadonlyArray<A>> {
  return (as) => (i < 0 || i > as.length ? none : some(unsafeInsertAt(i, a, as)))
}

/**
 * Change the element at the specified index, creating a new array, or returning `None` if the index is out of bounds
 *
 * @example
 * import { updateAt } from 'fp-ts/lib/ReadonlyArray'
 * import { some, none } from 'fp-ts/lib/Option'
 *
 * assert.deepStrictEqual(updateAt(1, 1)([1, 2, 3]), some([1, 1, 3]))
 * assert.deepStrictEqual(updateAt(1, 1)([]), none)
 *
 * @since 2.5.0
 */
export function updateAt<A>(i: number, a: A): (as: ReadonlyArray<A>) => Option<ReadonlyArray<A>> {
  return (as) => (isOutOfBound(i, as) ? none : some(unsafeUpdateAt(i, a, as)))
}

/**
 * Delete the element at the specified index, creating a new array, or returning `None` if the index is out of bounds
 *
 * @example
 * import { deleteAt } from 'fp-ts/lib/ReadonlyArray'
 * import { some, none } from 'fp-ts/lib/Option'
 *
 * assert.deepStrictEqual(deleteAt(0)([1, 2, 3]), some([2, 3]))
 * assert.deepStrictEqual(deleteAt(1)([]), none)
 *
 * @since 2.5.0
 */
export function deleteAt(i: number): <A>(as: ReadonlyArray<A>) => Option<ReadonlyArray<A>> {
  return (as) => (isOutOfBound(i, as) ? none : some(unsafeDeleteAt(i, as)))
}

/**
 * Apply a function to the element at the specified index, creating a new array, or returning `None` if the index is out
 * of bounds
 *
 * @example
 * import { modifyAt } from 'fp-ts/lib/ReadonlyArray'
 * import { some, none } from 'fp-ts/lib/Option'
 *
 * const double = (x: number): number => x * 2
 * assert.deepStrictEqual(modifyAt(1, double)([1, 2, 3]), some([1, 4, 3]))
 * assert.deepStrictEqual(modifyAt(1, double)([]), none)
 *
 * @since 2.5.0
 */
export function modifyAt<A>(i: number, f: (a: A) => A): (as: ReadonlyArray<A>) => Option<ReadonlyArray<A>> {
  return (as) => (isOutOfBound(i, as) ? none : some(unsafeUpdateAt(i, f(as[i]), as)))
}

/**
 * Reverse an array, creating a new array
 *
 * @example
 * import { reverse } from 'fp-ts/lib/ReadonlyArray'
 *
 * assert.deepStrictEqual(reverse([1, 2, 3]), [3, 2, 1])
 *
 * @category combinators
 * @since 2.5.0
 */
export function reverse<A>(as: ReadonlyArray<A>): ReadonlyArray<A> {
  if (isEmpty(as)) {
    return as
  }
  return as.slice().reverse()
}

/**
 * Extracts from an array of `Either` all the `Right` elements. All the `Right` elements are extracted in order
 *
 * @example
 * import { rights } from 'fp-ts/lib/ReadonlyArray'
 * import { right, left } from 'fp-ts/lib/Either'
 *
 * assert.deepStrictEqual(rights([right(1), left('foo'), right(2)]), [1, 2])
 *
 * @category combinators
 * @since 2.5.0
 */
export function rights<E, A>(as: ReadonlyArray<Either<E, A>>): ReadonlyArray<A> {
  // tslint:disable-next-line: readonly-array
  const r: Array<A> = []
  const len = as.length
  for (let i = 0; i < len; i++) {
    const a = as[i]
    if (a._tag === 'Right') {
      r.push(a.right)
    }
  }
  return r
}

/**
 * Extracts from an array of `Either` all the `Left` elements. All the `Left` elements are extracted in order
 *
 * @example
 * import { lefts } from 'fp-ts/lib/ReadonlyArray'
 * import { left, right } from 'fp-ts/lib/Either'
 *
 * assert.deepStrictEqual(lefts([right(1), left('foo'), right(2)]), ['foo'])
 *
 * @since 2.5.0
 */
export function lefts<E, A>(as: ReadonlyArray<Either<E, A>>): ReadonlyArray<E> {
  // tslint:disable-next-line: readonly-array
  const r: Array<E> = []
  const len = as.length
  for (let i = 0; i < len; i++) {
    const a = as[i]
    if (a._tag === 'Left') {
      r.push(a.left)
    }
  }
  return r
}

/**
 * Sort the elements of an array in increasing order, creating a new array
 *
 * @example
 * import { sort } from 'fp-ts/lib/ReadonlyArray'
 * import { ordNumber } from 'fp-ts/lib/Ord'
 *
 * assert.deepStrictEqual(sort(ordNumber)([3, 2, 1]), [1, 2, 3])
 *
 * @category combinators
 * @since 2.5.0
 */
export function sort<A>(O: Ord<A>): (as: ReadonlyArray<A>) => ReadonlyArray<A> {
  return (as) => (isEmpty(as) ? as : as.slice().sort(O.compare))
}

// TODO: curry and make data-last in v3
/**
 * Apply a function to pairs of elements at the same index in two arrays, collecting the results in a new array. If one
 * input array is short, excess elements of the longer array are discarded.
 *
 * @example
 * import { zipWith } from 'fp-ts/lib/ReadonlyArray'
 *
 * assert.deepStrictEqual(zipWith([1, 2, 3], ['a', 'b', 'c', 'd'], (n, s) => s + n), ['a1', 'b2', 'c3'])
 *
 * @category combinators
 * @since 2.5.0
 */
export function zipWith<A, B, C>(fa: ReadonlyArray<A>, fb: ReadonlyArray<B>, f: (a: A, b: B) => C): ReadonlyArray<C> {
  // tslint:disable-next-line: readonly-array
  const fc: Array<C> = []
  const len = Math.min(fa.length, fb.length)
  for (let i = 0; i < len; i++) {
    fc[i] = f(fa[i], fb[i])
  }
  return fc
}

// TODO: remove non-curried overloading in v3
/**
 * Takes two arrays and returns an array of corresponding pairs. If one input array is short, excess elements of the
 * longer array are discarded
 *
 * @example
 * import { zip } from 'fp-ts/lib/ReadonlyArray'
 * import { pipe } from 'fp-ts/lib/function'
 *
 * assert.deepStrictEqual(pipe([1, 2, 3], zip(['a', 'b', 'c', 'd'])), [[1, 'a'], [2, 'b'], [3, 'c']])
 *
 * @category combinators
 * @since 2.5.0
 */
export function zip<B>(bs: ReadonlyArray<B>): <A>(as: ReadonlyArray<A>) => ReadonlyArray<readonly [A, B]>
export function zip<A, B>(as: ReadonlyArray<A>, bs: ReadonlyArray<B>): ReadonlyArray<readonly [A, B]>
export function zip<A, B>(
  as: ReadonlyArray<A>,
  bs?: ReadonlyArray<B>
): ReadonlyArray<readonly [A, B]> | ((bs: ReadonlyArray<B>) => ReadonlyArray<readonly [B, A]>) {
  if (bs === undefined) {
    return (bs) => zip(bs, as)
  }
  return zipWith(as, bs, (a, b) => [a, b])
}

/**
 * The function is reverse of `zip`. Takes an array of pairs and return two corresponding arrays
 *
 * @example
 * import { unzip } from 'fp-ts/lib/ReadonlyArray'
 *
 * assert.deepStrictEqual(unzip([[1, 'a'], [2, 'b'], [3, 'c']]), [[1, 2, 3], ['a', 'b', 'c']])
 *
 * @since 2.5.0
 */
export function unzip<A, B>(as: ReadonlyArray<readonly [A, B]>): readonly [ReadonlyArray<A>, ReadonlyArray<B>] {
  // tslint:disable-next-line: readonly-array
  const fa: Array<A> = []
  // tslint:disable-next-line: readonly-array
  const fb: Array<B> = []

  for (let i = 0; i < as.length; i++) {
    fa[i] = as[i][0]
    fb[i] = as[i][1]
  }

  return [fa, fb]
}

/**
 * Rotate an array to the right by `n` steps
 *
 * @example
 * import { rotate } from 'fp-ts/lib/ReadonlyArray'
 *
 * assert.deepStrictEqual(rotate(2)([1, 2, 3, 4, 5]), [4, 5, 1, 2, 3])
 *
 * @category combinators
 * @since 2.5.0
 */
export function rotate(n: number): <A>(as: ReadonlyArray<A>) => ReadonlyArray<A> {
  return (as) => {
    const len = as.length
    if (n === 0 || len <= 1 || len === Math.abs(n)) {
      return as
    } else if (n < 0) {
      return rotate(len + n)(as)
    } else {
      return as.slice(-n).concat(as.slice(0, len - n))
    }
  }
}

// TODO: remove non-curried overloading in v3
/**
 * Test if a value is a member of an array. Takes a `Eq<A>` as a single
 * argument which returns the function to use to search for a value of type `A` in
 * an array of type `ReadonlyArray<A>`.
 *
 * @example
 * import { elem } from 'fp-ts/lib/ReadonlyArray'
 * import { eqNumber } from 'fp-ts/lib/Eq'
 * import { pipe } from 'fp-ts/lib/function'
 *
 * assert.strictEqual(pipe([1, 2, 3], elem(eqNumber)(2)), true)
 * assert.strictEqual(pipe([1, 2, 3], elem(eqNumber)(0)), false)
 *
 * @since 2.5.0
 */
export function elem<A>(
  E: Eq<A>
): {
  (a: A): (as: ReadonlyArray<A>) => boolean
  (a: A, as: ReadonlyArray<A>): boolean
}
export function elem<A>(E: Eq<A>): (a: A, as?: ReadonlyArray<A>) => boolean | ((as: ReadonlyArray<A>) => boolean) {
  return (a, as?) => {
    if (as === undefined) {
      const elemE = elem(E)
      return (as) => elemE(a, as)
    }
    const predicate = (element: A) => E.equals(element, a)
    let i = 0
    const len = as.length
    for (; i < len; i++) {
      if (predicate(as[i])) {
        return true
      }
    }
    return false
  }
}

/**
 * Remove duplicates from an array, keeping the first occurrence of an element.
 *
 * @example
 * import { uniq } from 'fp-ts/lib/ReadonlyArray'
 * import { eqNumber } from 'fp-ts/lib/Eq'
 *
 * assert.deepStrictEqual(uniq(eqNumber)([1, 2, 1]), [1, 2])
 *
 * @category combinators
 * @since 2.5.0
 */
export function uniq<A>(E: Eq<A>): (as: ReadonlyArray<A>) => ReadonlyArray<A> {
  const elemS = elem(E)
  return (as) => {
    // tslint:disable-next-line: readonly-array
    const r: Array<A> = []
    const len = as.length
    let i = 0
    for (; i < len; i++) {
      const a = as[i]
      if (!elemS(a, r)) {
        r.push(a)
      }
    }
    return len === r.length ? as : r
  }
}

/**
 * Sort the elements of an array in increasing order, where elements are compared using first `ords[0]`, then `ords[1]`,
 * etc...
 *
 * @example
 * import { sortBy } from 'fp-ts/lib/ReadonlyArray'
 * import { ord, ordString, ordNumber } from 'fp-ts/lib/Ord'
 *
 * interface Person {
 *   name: string
 *   age: number
 * }
 * const byName = ord.contramap(ordString, (p: Person) => p.name)
 * const byAge = ord.contramap(ordNumber, (p: Person) => p.age)
 *
 * const sortByNameByAge = sortBy([byName, byAge])
 *
 * const persons = [{ name: 'a', age: 1 }, { name: 'b', age: 3 }, { name: 'c', age: 2 }, { name: 'b', age: 2 }]
 * assert.deepStrictEqual(sortByNameByAge(persons), [
 *   { name: 'a', age: 1 },
 *   { name: 'b', age: 2 },
 *   { name: 'b', age: 3 },
 *   { name: 'c', age: 2 }
 * ])
 *
 * @category combinators
 * @since 2.5.0
 */
export function sortBy<A>(ords: ReadonlyArray<Ord<A>>): (as: ReadonlyArray<A>) => ReadonlyArray<A> {
  const M = getOrdMonoid<A>()
  return sort(ords.reduce(M.concat, M.empty))
}

/**
 * A useful recursion pattern for processing an array to produce a new array, often used for "chopping" up the input
 * array. Typically chop is called with some function that will consume an initial prefix of the array and produce a
 * value and the rest of the array.
 *
 * @example
 * import { Eq, eqNumber } from 'fp-ts/lib/Eq'
 * import { chop, spanLeft } from 'fp-ts/lib/ReadonlyArray'
 *
 * const group = <A>(S: Eq<A>): ((as: ReadonlyArray<A>) => ReadonlyArray<ReadonlyArray<A>>) => {
 *   return chop(as => {
 *     const { init, rest } = spanLeft((a: A) => S.equals(a, as[0]))(as)
 *     return [init, rest]
 *   })
 * }
 * assert.deepStrictEqual(group(eqNumber)([1, 1, 2, 3, 3, 4]), [[1, 1], [2], [3, 3], [4]])
 *
 * @category combinators
 * @since 2.5.0
 */
export const chop = <A, B>(f: (as: ReadonlyNonEmptyArray<A>) => readonly [B, ReadonlyArray<A>]) => (
  as: ReadonlyArray<A>
): ReadonlyArray<B> => {
  // tslint:disable-next-line: readonly-array
  const result: Array<B> = []
  let cs: ReadonlyArray<A> = as
  while (isNonEmpty(cs)) {
    const [b, c] = f(cs)
    result.push(b)
    cs = c
  }
  return result
}

/**
 * Splits an array into two pieces, the first piece has `n` elements.
 *
 * @example
 * import { splitAt } from 'fp-ts/lib/ReadonlyArray'
 *
 * assert.deepStrictEqual(splitAt(2)([1, 2, 3, 4, 5]), [[1, 2], [3, 4, 5]])
 *
 * @since 2.5.0
 */
export function splitAt(n: number): <A>(as: ReadonlyArray<A>) => readonly [ReadonlyArray<A>, ReadonlyArray<A>] {
  return (as) => [as.slice(0, n), as.slice(n)]
}

/**
 * Splits an array into length-`n` pieces. The last piece will be shorter if `n` does not evenly divide the length of
 * the array. Note that `chunksOf(n)([])` is `[]`, not `[[]]`. This is intentional, and is consistent with a recursive
 * definition of `chunksOf`; it satisfies the property that
 *
 * ```ts
 * chunksOf(n)(xs).concat(chunksOf(n)(ys)) == chunksOf(n)(xs.concat(ys)))
 * ```
 *
 * whenever `n` evenly divides the length of `xs`.
 *
 * @example
 * import { chunksOf } from 'fp-ts/lib/ReadonlyArray'
 *
 * assert.deepStrictEqual(chunksOf(2)([1, 2, 3, 4, 5]), [[1, 2], [3, 4], [5]])
 *
 *
 * @since 2.5.0
 */
export function chunksOf(n: number): <A>(as: ReadonlyArray<A>) => ReadonlyArray<ReadonlyArray<A>> {
  const f = chop(splitAt(n))
  return (as) => (as.length === 0 ? empty : isOutOfBound(n - 1, as) ? [as] : f(as))
}

/**
 * Array comprehension
 *
 * ```
 * [ f(x, y, ...) | x ← xs, y ← ys, ..., g(x, y, ...) ]
 * ```
 *
 * @example
 * import { comprehension } from 'fp-ts/lib/ReadonlyArray'
 * import { tuple } from 'fp-ts/lib/function'
 *
 * assert.deepStrictEqual(comprehension([[1, 2, 3], ['a', 'b']], tuple, (a, b) => (a + b.length) % 2 === 0), [
 *   [1, 'a'],
 *   [1, 'b'],
 *   [3, 'a'],
 *   [3, 'b']
 * ])
 *
 * @since 2.5.0
 */
export function comprehension<A, B, C, D, R>(
  input: readonly [ReadonlyArray<A>, ReadonlyArray<B>, ReadonlyArray<C>, ReadonlyArray<D>],
  f: (a: A, b: B, c: C, d: D) => R,
  g?: (a: A, b: B, c: C, d: D) => boolean
): ReadonlyArray<R>
export function comprehension<A, B, C, R>(
  input: readonly [ReadonlyArray<A>, ReadonlyArray<B>, ReadonlyArray<C>],
  f: (a: A, b: B, c: C) => R,
  g?: (a: A, b: B, c: C) => boolean
): ReadonlyArray<R>
export function comprehension<A, R>(
  input: readonly [ReadonlyArray<A>],
  f: (a: A) => R,
  g?: (a: A) => boolean
): ReadonlyArray<R>
export function comprehension<A, B, R>(
  input: readonly [ReadonlyArray<A>, ReadonlyArray<B>],
  f: (a: A, b: B) => R,
  g?: (a: A, b: B) => boolean
): ReadonlyArray<R>
export function comprehension<A, R>(
  input: readonly [ReadonlyArray<A>],
  f: (a: A) => boolean,
  g?: (a: A) => R
): ReadonlyArray<R>
export function comprehension<R>(
  input: ReadonlyArray<ReadonlyArray<any>>,
  f: (...xs: ReadonlyArray<any>) => R,
  g: (...xs: ReadonlyArray<any>) => boolean = () => true
): ReadonlyArray<R> {
  const go = (scope: ReadonlyArray<any>, input: ReadonlyArray<ReadonlyArray<any>>): ReadonlyArray<R> => {
    if (input.length === 0) {
      return g(...scope) ? [f(...scope)] : empty
    } else {
      return chain_(input[0], (x) => go(snoc(scope, x), input.slice(1)))
    }
  }
  return go(empty, input)
}

// TODO: remove non-curried overloading in v3
/**
 * Creates an array of unique values, in order, from all given arrays using a `Eq` for equality comparisons
 *
 * @example
 * import { union } from 'fp-ts/lib/ReadonlyArray'
 * import { eqNumber } from 'fp-ts/lib/Eq'
 * import { pipe } from 'fp-ts/lib/function'
 *
 * assert.deepStrictEqual(pipe([1, 2], union(eqNumber)([2, 3])), [1, 2, 3])
 *
 * @category combinators
 * @since 2.5.0
 */
export function union<A>(
  E: Eq<A>
): {
  (xs: ReadonlyArray<A>): (ys: ReadonlyArray<A>) => ReadonlyArray<A>
  (xs: ReadonlyArray<A>, ys: ReadonlyArray<A>): ReadonlyArray<A>
}
export function union<A>(
  E: Eq<A>
): (xs: ReadonlyArray<A>, ys?: ReadonlyArray<A>) => ReadonlyArray<A> | ((ys: ReadonlyArray<A>) => ReadonlyArray<A>) {
  const elemE = elem(E)
  return (xs, ys?) => {
    if (ys === undefined) {
      const unionE = union(E)
      return (ys) => unionE(ys, xs)
    }
    return concat(
      xs,
      ys.filter((a) => !elemE(a, xs))
    )
  }
}

// TODO: remove non-curried overloading in v3
/**
 * Creates an array of unique values that are included in all given arrays using a `Eq` for equality
 * comparisons. The order and references of result values are determined by the first array.
 *
 * @example
 * import { intersection } from 'fp-ts/lib/ReadonlyArray'
 * import { eqNumber } from 'fp-ts/lib/Eq'
 * import { pipe } from 'fp-ts/lib/function'
 *
 * assert.deepStrictEqual(pipe([1, 2], intersection(eqNumber)([2, 3])), [2])
 *
 * @category combinators
 * @since 2.5.0
 */
export function intersection<A>(
  E: Eq<A>
): {
  (xs: ReadonlyArray<A>): (ys: ReadonlyArray<A>) => ReadonlyArray<A>
  (xs: ReadonlyArray<A>, ys: ReadonlyArray<A>): ReadonlyArray<A>
}
export function intersection<A>(
  E: Eq<A>
): (xs: ReadonlyArray<A>, ys?: ReadonlyArray<A>) => ReadonlyArray<A> | ((ys: ReadonlyArray<A>) => ReadonlyArray<A>) {
  const elemE = elem(E)
  return (xs, ys?) => {
    if (ys === undefined) {
      const intersectionE = intersection(E)
      return (ys) => intersectionE(ys, xs)
    }
    return xs.filter((a) => elemE(a, ys))
  }
}

// TODO: remove non-curried overloading in v3
/**
 * Creates an array of array values not included in the other given array using a `Eq` for equality
 * comparisons. The order and references of result values are determined by the first array.
 *
 * @example
 * import { difference } from 'fp-ts/lib/ReadonlyArray'
 * import { eqNumber } from 'fp-ts/lib/Eq'
 * import { pipe } from 'fp-ts/lib/function'
 *
 * assert.deepStrictEqual(pipe([1, 2], difference(eqNumber)([2, 3])), [1])
 *
 * @category combinators
 * @since 2.5.0
 */
export function difference<A>(
  E: Eq<A>
): {
  (xs: ReadonlyArray<A>): (ys: ReadonlyArray<A>) => ReadonlyArray<A>
  (xs: ReadonlyArray<A>, ys: ReadonlyArray<A>): ReadonlyArray<A>
}
export function difference<A>(
  E: Eq<A>
): (xs: ReadonlyArray<A>, ys?: ReadonlyArray<A>) => ReadonlyArray<A> | ((ys: ReadonlyArray<A>) => ReadonlyArray<A>) {
  const elemE = elem(E)
  return (xs, ys?) => {
    if (ys === undefined) {
      const differenceE = difference(E)
      return (ys) => differenceE(ys, xs)
    }
    return xs.filter((a) => !elemE(a, ys))
  }
}

/**
 * @category Applicative
 * @since 2.5.0
 */
export const of = <A>(a: A): ReadonlyArray<A> => [a]

/**
 * @category Alternative
 * @since 2.7.0
 */
export const zero: Alternative1<URI>['zero'] = () => empty

// -------------------------------------------------------------------------------------
// non-pipeables
// -------------------------------------------------------------------------------------

const map_: Monad1<URI>['map'] = (fa, f) => fa.map((a) => f(a))
const mapWithIndex_: FunctorWithIndex1<URI, number>['mapWithIndex'] = (fa, f) => fa.map((a, i) => f(i, a))
const ap_: Monad1<URI>['ap'] = (fab, fa) => flatten(map_(fab, (f) => map_(fa, f)))
const chain_: Monad1<URI>['chain'] = (fa, f) => {
  let outLen = 0
  const l = fa.length
  const temp = new Array(l)
  for (let i = 0; i < l; i++) {
    const e = fa[i]
    const arr = f(e)
    outLen += arr.length
    temp[i] = arr
  }
  const out = Array(outLen)
  let start = 0
  for (let i = 0; i < l; i++) {
    const arr = temp[i]
    const l = arr.length
    for (let j = 0; j < l; j++) {
      out[j + start] = arr[j]
    }
    start += l
  }
  return out
}
const filterMap_: Filterable1<URI>['filterMap'] = (as, f) => filterMapWithIndex_(as, (_, a) => f(a))
const filter_: Filter1<URI> = <A>(as: ReadonlyArray<A>, predicate: Predicate<A>) => as.filter(predicate)
const partitionWithIndex_: PartitionWithIndex1<URI, number> = <A>(
  fa: ReadonlyArray<A>,
  predicateWithIndex: (i: number, a: A) => boolean
): Separated<ReadonlyArray<A>, ReadonlyArray<A>> => {
  // tslint:disable-next-line: readonly-array
  const left: Array<A> = []
  // tslint:disable-next-line: readonly-array
  const right: Array<A> = []
  for (let i = 0; i < fa.length; i++) {
    const a = fa[i]
    if (predicateWithIndex(i, a)) {
      right.push(a)
    } else {
      left.push(a)
    }
  }
  return {
    left,
    right
  }
}
const partition_: Partition1<URI> = <A>(
  fa: ReadonlyArray<A>,
  predicate: Predicate<A>
): Separated<ReadonlyArray<A>, ReadonlyArray<A>> => {
  return partitionWithIndex_(fa, (_, a) => predicate(a))
}
const partitionMap_: Filterable1<URI>['partitionMap'] = (fa, f) => partitionMapWithIndex_(fa, (_, a) => f(a))
const partitionMapWithIndex_ = <A, B, C>(
  fa: ReadonlyArray<A>,
  f: (i: number, a: A) => Either<B, C>
): Separated<ReadonlyArray<B>, ReadonlyArray<C>> => {
  // tslint:disable-next-line: readonly-array
  const left: Array<B> = []
  // tslint:disable-next-line: readonly-array
  const right: Array<C> = []
  for (let i = 0; i < fa.length; i++) {
    const e = f(i, fa[i])
    if (e._tag === 'Left') {
      left.push(e.left)
    } else {
      right.push(e.right)
    }
  }
  return {
    left,
    right
  }
}
<<<<<<< HEAD

const alt_: <A>(fa: ReadonlyArray<A>, that: Lazy<ReadonlyArray<A>>) => ReadonlyArray<A> = (fa, that) =>
  concat(fa, that())

const zero_: <A>() => ReadonlyArray<A> = () => empty

const chainWithIndex_: <A, B>(fa: ReadonlyArray<A>, f: (i: number, a: A) => ReadonlyArray<B>) => ReadonlyArray<B> = (
  fa,
  f
) => {
  let outLen = 0
  const l = fa.length
  const temp = new Array(l)
  for (let i = 0; i < l; i++) {
    const e = fa[i]
    const arr = f(i, e)
    outLen += arr.length
    temp[i] = arr
  }
  const out = Array(outLen)
  let start = 0
  for (let i = 0; i < l; i++) {
    const arr = temp[i]
    const l = arr.length
    for (let j = 0; j < l; j++) {
      out[j + start] = arr[j]
    }
    start += l
  }
  return out
}

const chain_: <A, B>(fa: ReadonlyArray<A>, f: (a: A) => ReadonlyArray<B>) => ReadonlyArray<B> = (fa, f) =>
  chainWithIndex_(fa, (_index, a) => f(a))

const reduce_: <A, B>(fa: ReadonlyArray<A>, b: B, f: (b: B, a: A) => B) => B = (fa, b, f) =>
  reduceWithIndex_(fa, b, (_, b, a) => f(b, a))

const foldMap_: <M>(M: Monoid<M>) => <A>(fa: ReadonlyArray<A>, f: (a: A) => M) => M = (M) => {
=======
const alt_: Alt1<URI>['alt'] = (fa, that) => concat(fa, that())
const reduce_: Foldable1<URI>['reduce'] = (fa, b, f) => reduceWithIndex_(fa, b, (_, b, a) => f(b, a))
const foldMap_: Foldable1<URI>['foldMap'] = (M) => {
>>>>>>> 291c3bfb
  const foldMapWithIndexM = foldMapWithIndex_(M)
  return (fa, f) => foldMapWithIndexM(fa, (_, a) => f(a))
}
const reduceRight_: Foldable1<URI>['reduceRight'] = (fa, b, f) => reduceRightWithIndex_(fa, b, (_, a, b) => f(a, b))
const reduceWithIndex_: FoldableWithIndex1<URI, number>['reduceWithIndex'] = (fa, b, f) => {
  const l = fa.length
  let r = b
  for (let i = 0; i < l; i++) {
    r = f(i, r, fa[i])
  }
  return r
}
const foldMapWithIndex_: FoldableWithIndex1<URI, number>['foldMapWithIndex'] = (M) => (fa, f) =>
  fa.reduce((b, a, i) => M.concat(b, f(i, a)), M.empty)
const reduceRightWithIndex_: FoldableWithIndex1<URI, number>['reduceRightWithIndex'] = (fa, b, f) =>
  fa.reduceRight((b, a, i) => f(i, a, b), b)
const filterMapWithIndex_ = <A, B>(fa: ReadonlyArray<A>, f: (i: number, a: A) => Option<B>): ReadonlyArray<B> => {
  // tslint:disable-next-line: readonly-array
  const result: Array<B> = []
  for (let i = 0; i < fa.length; i++) {
    const optionB = f(i, fa[i])
    if (isSome(optionB)) {
      result.push(optionB.value)
    }
  }
  return result
}
const filterWithIndex_ = <A>(
  fa: ReadonlyArray<A>,
  predicateWithIndex: (i: number, a: A) => boolean
): ReadonlyArray<A> => {
  return fa.filter((a, i) => predicateWithIndex(i, a))
}
const extend_: Extend1<URI>['extend'] = (fa, f) => fa.map((_, i, as) => f(as.slice(i)))
const traverse_ = <F>(
  F: Applicative<F>
): (<A, B>(ta: ReadonlyArray<A>, f: (a: A) => HKT<F, B>) => HKT<F, ReadonlyArray<B>>) => {
  const traverseWithIndexF = traverseWithIndex_(F)
  return (ta, f) => traverseWithIndexF(ta, (_, a) => f(a))
}
const traverseWithIndex_ = <F>(F: Applicative<F>) => <A, B>(
  ta: ReadonlyArray<A>,
  f: (i: number, a: A) => HKT<F, B>
): HKT<F, ReadonlyArray<B>> => {
  return reduceWithIndex_(ta, F.of<ReadonlyArray<B>>(zero()), (i, fbs, a) =>
    F.ap(
      F.map(fbs, (bs) => (b: B) => snoc(bs, b)),
      f(i, a)
    )
  )
}
const wither_ = <F>(
  F: Applicative<F>
): (<A, B>(ta: ReadonlyArray<A>, f: (a: A) => HKT<F, Option<B>>) => HKT<F, ReadonlyArray<B>>) => {
  const traverseF = traverse_(F)
  return (wa, f) => F.map(traverseF(wa, f), compact)
}
const wilt_ = <F>(
  F: Applicative<F>
): (<A, B, C>(
  wa: ReadonlyArray<A>,
  f: (a: A) => HKT<F, Either<B, C>>
) => HKT<F, Separated<ReadonlyArray<B>, ReadonlyArray<C>>>) => {
  const traverseF = traverse_(F)
  return (wa, f) => F.map(traverseF(wa, f), separate)
}

// -------------------------------------------------------------------------------------
// pipeables
// -------------------------------------------------------------------------------------

/**
 * Identifies an associative operation on a type constructor. It is similar to `Semigroup`, except that it applies to
 * types of kind `* -> *`.
 *
 * @category Alt
 * @since 2.5.0
 */
export const alt: <A>(that: Lazy<ReadonlyArray<A>>) => (fa: ReadonlyArray<A>) => ReadonlyArray<A> = (that) => (fa) =>
  alt_(fa, that)

/**
 * Apply a function to an argument under a type constructor.
 *
 * @category Apply
 * @since 2.5.0
 */
export const ap: <A>(fa: ReadonlyArray<A>) => <B>(fab: ReadonlyArray<(a: A) => B>) => ReadonlyArray<B> = (fa) => (
  fab
) => ap_(fab, fa)

/**
 * Combine two effectful actions, keeping only the result of the first.
 *
 * @category Apply
 * @since 2.5.0
 */
export const apFirst: <B>(fb: ReadonlyArray<B>) => <A>(fa: ReadonlyArray<A>) => ReadonlyArray<A> = (fb) => (fa) =>
  ap_(
    map_(fa, (a) => () => a),
    fb
  )

/**
 * Combine two effectful actions, keeping only the result of the second.
 *
 * @category Apply
 * @since 2.5.0
 */
export const apSecond = <B>(fb: ReadonlyArray<B>) => <A>(fa: ReadonlyArray<A>): ReadonlyArray<B> =>
  ap_(
    map_(fa, () => (b: B) => b),
    fb
  )

/**
 * Composes computations in sequence, using the return value of one computation to determine the next computation.
 *
 * @category Monad
 * @since 2.5.0
 */
export const chain: <A, B>(f: (a: A) => ReadonlyArray<B>) => (ma: ReadonlyArray<A>) => ReadonlyArray<B> = (f) => (ma) =>
  chain_(ma, f)

/**
 * @since 2.6.7
 */
export const chainWithIndex: <A, B>(
  f: (i: number, a: A) => ReadonlyArray<B>
) => (ma: ReadonlyArray<A>) => ReadonlyArray<B> = (f) => (ma) => chainWithIndex_(ma, f)

/**
 * Composes computations in sequence, using the return value of one computation to determine the next computation and
 * keeping only the result of the first.
 *
 * @category Monad
 * @since 2.5.0
 */
export const chainFirst: <A, B>(f: (a: A) => ReadonlyArray<B>) => (ma: ReadonlyArray<A>) => ReadonlyArray<A> = (f) => (
  ma
) => chain_(ma, (a) => map_(f(a), () => a))

/**
 * @category Extend
 * @since 2.5.0
 */
export const duplicate: <A>(wa: ReadonlyArray<A>) => ReadonlyArray<ReadonlyArray<A>> = (wa) => extend_(wa, identity)

/**
 * `map` can be used to turn functions `(a: A) => B` into functions `(fa: F<A>) => F<B>` whose argument and return types
 * use the type constructor `F` to represent some computational context.
 *
 * @category Functor
 * @since 2.5.0
 */
export const map: <A, B>(f: (a: A) => B) => (fa: ReadonlyArray<A>) => ReadonlyArray<B> = (f) => (fa) => map_(fa, f)

/**
 * @category FunctorWithIndex
 * @since 2.5.0
 */
export const mapWithIndex: <A, B>(f: (i: number, a: A) => B) => (fa: ReadonlyArray<A>) => ReadonlyArray<B> = (f) => (
  fa
) => mapWithIndex_(fa, f)

/**
 * @category Compactable
 * @since 2.5.0
 */
export const compact: <A>(fa: ReadonlyArray<Option<A>>) => ReadonlyArray<A> = (as) => filterMap_(as, identity)

/**
 * @category Compactable
 * @since 2.5.0
 */
export const separate = <A, B>(fa: ReadonlyArray<Either<A, B>>): Separated<ReadonlyArray<A>, ReadonlyArray<B>> => {
  // tslint:disable-next-line: readonly-array
  const left: Array<A> = []
  // tslint:disable-next-line: readonly-array
  const right: Array<B> = []
  for (const e of fa) {
    if (e._tag === 'Left') {
      left.push(e.left)
    } else {
      right.push(e.right)
    }
  }
  return {
    left,
    right
  }
}

/**
 * @category Filterable
 * @since 2.5.0
 */
export const filter: {
  <A, B extends A>(refinement: Refinement<A, B>): (fa: ReadonlyArray<A>) => ReadonlyArray<B>
  <A>(predicate: Predicate<A>): (fa: ReadonlyArray<A>) => ReadonlyArray<A>
} = <A>(predicate: Predicate<A>) => (fa: ReadonlyArray<A>) => filter_(fa, predicate)

/**
 * @category Filterable
 * @since 2.5.0
 */
export const filterMap: <A, B>(f: (a: A) => Option<B>) => (fa: ReadonlyArray<A>) => ReadonlyArray<B> = (f) => (fa) =>
  filterMap_(fa, f)

/**
 * @category Filterable
 * @since 2.5.0
 */
export const partition: {
  <A, B extends A>(refinement: Refinement<A, B>): (
    fa: ReadonlyArray<A>
  ) => Separated<ReadonlyArray<A>, ReadonlyArray<B>>
  <A>(predicate: Predicate<A>): (fa: ReadonlyArray<A>) => Separated<ReadonlyArray<A>, ReadonlyArray<A>>
} = <A>(predicate: Predicate<A>) => (fa: ReadonlyArray<A>) => partition_(fa, predicate)

/**
 * @category FilterableWithIndex
 * @since 2.5.0
 */
export const partitionWithIndex: {
  <A, B extends A>(refinementWithIndex: RefinementWithIndex<number, A, B>): (
    fa: ReadonlyArray<A>
  ) => Separated<ReadonlyArray<A>, ReadonlyArray<B>>
  <A>(predicateWithIndex: PredicateWithIndex<number, A>): (
    fa: ReadonlyArray<A>
  ) => Separated<ReadonlyArray<A>, ReadonlyArray<A>>
} = <A>(predicateWithIndex: PredicateWithIndex<number, A>) => (fa: ReadonlyArray<A>) =>
  partitionWithIndex_(fa, predicateWithIndex)

/**
 * @category Filterable
 * @since 2.5.0
 */
export const partitionMap: <A, B, C>(
  f: (a: A) => Either<B, C>
) => (fa: ReadonlyArray<A>) => Separated<ReadonlyArray<B>, ReadonlyArray<C>> = (f) => (fa) => partitionMap_(fa, f)

/**
 * @category FilterableWithIndex
 * @since 2.5.0
 */
export const partitionMapWithIndex: <A, B, C>(
  f: (i: number, a: A) => Either<B, C>
) => (fa: ReadonlyArray<A>) => Separated<ReadonlyArray<B>, ReadonlyArray<C>> = (f) => (fa) =>
  partitionMapWithIndex_(fa, f)

/**
 * @category FilterableWithIndex
 * @since 2.5.0
 */
export const filterMapWithIndex: <A, B>(
  f: (i: number, a: A) => Option<B>
) => (fa: ReadonlyArray<A>) => ReadonlyArray<B> = (f) => (fa) => filterMapWithIndex_(fa, f)

/**
 * @category FilterableWithIndex
 * @since 2.5.0
 */
export const filterWithIndex: {
  <A, B extends A>(refinementWithIndex: RefinementWithIndex<number, A, B>): (fa: ReadonlyArray<A>) => ReadonlyArray<B>
  <A>(predicateWithIndex: PredicateWithIndex<number, A>): (fa: ReadonlyArray<A>) => ReadonlyArray<A>
} = <A>(predicateWithIndex: PredicateWithIndex<number, A>) => (fa: ReadonlyArray<A>): ReadonlyArray<A> =>
  filterWithIndex_(fa, predicateWithIndex)

/**
 * @category Extend
 * @since 2.5.0
 */
export const extend: <A, B>(f: (fa: ReadonlyArray<A>) => B) => (wa: ReadonlyArray<A>) => ReadonlyArray<B> = (f) => (
  ma
) => extend_(ma, f)

/**
 * @category Foldable
 * @since 2.5.0
 */
export const foldMap: <M>(M: Monoid<M>) => <A>(f: (a: A) => M) => (fa: ReadonlyArray<A>) => M = (M) => {
  const foldMapM = foldMap_(M)
  return (f) => (fa) => foldMapM(fa, f)
}

/**
 * @category FoldableWithIndex
 * @since 2.5.0
 */
export const foldMapWithIndex: <M>(M: Monoid<M>) => <A>(f: (i: number, a: A) => M) => (fa: ReadonlyArray<A>) => M = (
  M
) => {
  const foldMapWithIndexM = foldMapWithIndex_(M)
  return (f) => (fa) => foldMapWithIndexM(fa, f)
}

/**
 * @category Foldable
 * @since 2.5.0
 */
export const reduce: <A, B>(b: B, f: (b: B, a: A) => B) => (fa: ReadonlyArray<A>) => B = (b, f) => (fa) =>
  reduce_(fa, b, f)

/**
 * @category FoldableWithIndex
 * @since 2.5.0
 */
export const reduceWithIndex: <A, B>(b: B, f: (i: number, b: B, a: A) => B) => (fa: ReadonlyArray<A>) => B = (b, f) => (
  fa
) => reduceWithIndex_(fa, b, f)

/**
 * @category Foldable
 * @since 2.5.0
 */
export const reduceRight: <A, B>(b: B, f: (a: A, b: B) => B) => (fa: ReadonlyArray<A>) => B = (b, f) => (fa) =>
  reduceRight_(fa, b, f)

/**
 * @category FoldableWithIndex
 * @since 2.5.0
 */
export const reduceRightWithIndex: <A, B>(b: B, f: (i: number, a: A, b: B) => B) => (fa: ReadonlyArray<A>) => B = (
  b,
  f
) => (fa) => reduceRightWithIndex_(fa, b, f)

/**
 * @category Traversable
 * @since 2.6.3
 */
export const traverse: PipeableTraverse1<URI> = <F>(
  F: Applicative<F>
): (<A, B>(f: (a: A) => HKT<F, B>) => (ta: ReadonlyArray<A>) => HKT<F, ReadonlyArray<B>>) => {
  const traverseF = traverse_(F)
  return (f) => (ta) => traverseF(ta, f)
}

/**
 * @category Traversable
 * @since 2.6.3
 */
export const sequence: Traversable1<URI>['sequence'] = <F>(F: Applicative<F>) => <A>(
  ta: ReadonlyArray<HKT<F, A>>
): HKT<F, ReadonlyArray<A>> => {
  return reduce_(ta, F.of(zero()), (fas, fa) =>
    F.ap(
      F.map(fas, (as) => (a: A) => snoc(as, a)),
      fa
    )
  )
}

/**
 * @category TraversableWithIndex
 * @since 2.6.3
 */
export const traverseWithIndex: PipeableTraverseWithIndex1<URI, number> = <F>(
  F: Applicative<F>
): (<A, B>(f: (i: number, a: A) => HKT<F, B>) => (ta: ReadonlyArray<A>) => HKT<F, ReadonlyArray<B>>) => {
  const traverseWithIndexF = traverseWithIndex_(F)
  return (f) => (ta) => traverseWithIndexF(ta, f)
}

/**
 * @category Whitherable
 * @since 2.6.5
 */
export const wither: PipeableWither1<URI> = <F>(
  F: Applicative<F>
): (<A, B>(f: (a: A) => HKT<F, Option<B>>) => (ta: ReadonlyArray<A>) => HKT<F, ReadonlyArray<B>>) => {
  const witherF = wither_(F)
  return (f) => (ta) => witherF(ta, f)
}

/**
 * @category Whitherable
 * @since 2.6.5
 */
export const wilt: PipeableWilt1<URI> = <F>(
  F: Applicative<F>
): (<A, B, C>(
  f: (a: A) => HKT<F, Either<B, C>>
) => (wa: ReadonlyArray<A>) => HKT<F, Separated<ReadonlyArray<B>, ReadonlyArray<C>>>) => {
  const wiltF = wilt_(F)
  return (f) => (ta) => wiltF(ta, f)
}

/**
 * @category Unfoldable
 * @since 2.6.6
 */
export const unfold = <A, B>(b: B, f: (b: B) => Option<readonly [A, B]>): ReadonlyArray<A> => {
  // tslint:disable-next-line: readonly-array
  const ret: Array<A> = []
  let bb: B = b
  while (true) {
    const mt = f(bb)
    if (isSome(mt)) {
      const [a, b] = mt.value
      ret.push(a)
      bb = b
    } else {
      break
    }
  }
  return ret
}

// -------------------------------------------------------------------------------------
// instances
// -------------------------------------------------------------------------------------

/**
 * @category instances
 * @since 2.5.0
 */
export const URI = 'ReadonlyArray'

/**
 * @category instances
 * @since 2.5.0
 */
export type URI = typeof URI

declare module './HKT' {
  interface URItoKind<A> {
    readonly [URI]: ReadonlyArray<A>
  }
}

/**
 * @category instances
 * @since 2.7.0
 */
export const functorArray: Functor1<URI> = {
  URI,
  map: map_
}

/**
 * @category instances
 * @since 2.7.0
 */
export const functorWithIndexArray: FunctorWithIndex1<URI, number> = {
  URI,
  map: map_,
  mapWithIndex: mapWithIndex_
}

/**
 * @category instances
 * @since 2.7.0
 */
export const applicativeArray: Applicative1<URI> = {
  URI,
  map: map_,
  ap: ap_,
  of
}

/**
 * @category instances
 * @since 2.7.0
 */
export const monadArray: Monad1<URI> = {
  URI,
  map: map_,
  ap: ap_,
  of,
  chain: chain_
}

/**
 * @category instances
 * @since 2.7.0
 */
export const unfoldableArray: Unfoldable1<URI> = {
  URI,
  unfold
}

/**
 * @category instances
 * @since 2.7.0
 */
export const altArray: Alt1<URI> = {
  URI,
  map: map_,
  alt: alt_
}

/**
 * @category instances
 * @since 2.7.0
 */
export const alternativeArray: Alternative1<URI> = {
  URI,
  map: map_,
  ap: ap_,
  of,
  alt: alt_,
  zero
}

/**
 * @category instances
 * @since 2.7.0
 */
export const extendArray: Extend1<URI> = {
  URI,
  map: map_,
  extend: extend_
}

/**
 * @category instances
 * @since 2.7.0
 */
export const compactableArray: Compactable1<URI> = {
  URI,
  compact,
  separate
}

/**
 * @category instances
 * @since 2.7.0
 */
export const filterableArray: Filterable1<URI> = {
  URI,
  map: map_,
  compact,
  separate,
  filter: filter_,
  filterMap: filterMap_,
  partition: partition_,
  partitionMap: partitionMap_
}

/**
 * @category instances
 * @since 2.7.0
 */
export const filterableWithIndexArray: FilterableWithIndex1<URI, number> = {
  URI,
  map: map_,
  mapWithIndex: mapWithIndex_,
  compact,
  separate,
  filter: filter_,
  filterMap: filterMap_,
  partition: partition_,
  partitionMap: partitionMap_,
  partitionMapWithIndex: partitionMapWithIndex_,
  partitionWithIndex: partitionWithIndex_,
  filterMapWithIndex: filterMapWithIndex_,
  filterWithIndex: filterWithIndex_
}

/**
 * @category instances
 * @since 2.7.0
 */
export const foldableArray: Foldable1<URI> = {
  URI,
  reduce: reduce_,
  foldMap: foldMap_,
  reduceRight: reduceRight_
}

/**
 * @category instances
 * @since 2.7.0
 */
export const foldableWithIndexArray: FoldableWithIndex1<URI, number> = {
  URI,
  reduce: reduce_,
  foldMap: foldMap_,
  reduceRight: reduceRight_,
  reduceWithIndex: reduceWithIndex_,
  foldMapWithIndex: foldMapWithIndex_,
  reduceRightWithIndex: reduceRightWithIndex_
}

/**
 * @category instances
 * @since 2.7.0
 */
export const traversableArray: Traversable1<URI> = {
  URI,
  map: map_,
  reduce: reduce_,
  foldMap: foldMap_,
  reduceRight: reduceRight_,
  traverse: traverse_,
  sequence
}

/**
 * @category instances
 * @since 2.7.0
 */
export const traversableWithIndexArray: TraversableWithIndex1<URI, number> = {
  URI,
  map: map_,
  mapWithIndex: mapWithIndex_,
  reduce: reduce_,
  foldMap: foldMap_,
  reduceRight: reduceRight_,
  reduceWithIndex: reduceWithIndex_,
  foldMapWithIndex: foldMapWithIndex_,
  reduceRightWithIndex: reduceRightWithIndex_,
  traverse: traverse_,
  sequence,
  traverseWithIndex: traverseWithIndex_
}

/**
 * @category instances
 * @since 2.7.0
 */
export const witherableArray: Witherable1<URI> = {
  URI,
  map: map_,
  compact,
  separate,
  filter: filter_,
  filterMap: filterMap_,
  partition: partition_,
  partitionMap: partitionMap_,
  reduce: reduce_,
  foldMap: foldMap_,
  reduceRight: reduceRight_,
  traverse: traverse_,
  sequence,
  wither: wither_,
  wilt: wilt_
}

// TODO: remove in v3
/**
 * @category instances
 * @since 2.5.0
 */
export const readonlyArray: FunctorWithIndex1<URI, number> &
  Monad1<URI> &
  Unfoldable1<URI> &
  Alternative1<URI> &
  Extend1<URI> &
  FilterableWithIndex1<URI, number> &
  FoldableWithIndex1<URI, number> &
  TraversableWithIndex1<URI, number> &
  Witherable1<URI> = {
  URI,
  compact,
  separate,
  map: map_,
  ap: ap_,
  of,
  chain: chain_,
  filter: filter_,
  filterMap: filterMap_,
  partition: partition_,
  partitionMap: partitionMap_,
  mapWithIndex: mapWithIndex_,
  partitionMapWithIndex: partitionMapWithIndex_,
  partitionWithIndex: partitionWithIndex_,
  filterMapWithIndex: filterMapWithIndex_,
  filterWithIndex: filterWithIndex_,
  alt: alt_,
  zero,
  unfold,
  reduce: reduce_,
  foldMap: foldMap_,
  reduceRight: reduceRight_,
  traverse: traverse_,
  sequence,
  reduceWithIndex: reduceWithIndex_,
  foldMapWithIndex: foldMapWithIndex_,
  reduceRightWithIndex: reduceRightWithIndex_,
  traverseWithIndex: traverseWithIndex_,
  extend: extend_,
  wither: wither_,
  wilt: wilt_
}

// -------------------------------------------------------------------------------------
// unsafe
// -------------------------------------------------------------------------------------

/**
 * @category unsafe
 * @since 2.5.0
 */
export function unsafeInsertAt<A>(i: number, a: A, as: ReadonlyArray<A>): ReadonlyArray<A> {
  const xs = as.slice()
  xs.splice(i, 0, a)
  return xs
}

/**
 * @category unsafe
 * @since 2.5.0
 */
export function unsafeUpdateAt<A>(i: number, a: A, as: ReadonlyArray<A>): ReadonlyArray<A> {
  if (as[i] === a) {
    return as
  } else {
    const xs = as.slice()
    xs[i] = a
    return xs
  }
}

/**
 * @category unsafe
 * @since 2.5.0
 */
export function unsafeDeleteAt<A>(i: number, as: ReadonlyArray<A>): ReadonlyArray<A> {
  const xs = as.slice()
  xs.splice(i, 1)
  return xs
}

// -------------------------------------------------------------------------------------
// utils
// -------------------------------------------------------------------------------------

/**
 * An empty array
 *
 * @since 2.5.0
 */
export const empty: ReadonlyArray<never> = []<|MERGE_RESOLUTION|>--- conflicted
+++ resolved
@@ -1431,13 +1431,16 @@
 const map_: Monad1<URI>['map'] = (fa, f) => fa.map((a) => f(a))
 const mapWithIndex_: FunctorWithIndex1<URI, number>['mapWithIndex'] = (fa, f) => fa.map((a, i) => f(i, a))
 const ap_: Monad1<URI>['ap'] = (fab, fa) => flatten(map_(fab, (f) => map_(fa, f)))
-const chain_: Monad1<URI>['chain'] = (fa, f) => {
+const chainWithIndex_: <A, B>(fa: ReadonlyArray<A>, f: (i: number, a: A) => ReadonlyArray<B>) => ReadonlyArray<B> = (
+  fa,
+  f
+) => {
   let outLen = 0
   const l = fa.length
   const temp = new Array(l)
   for (let i = 0; i < l; i++) {
     const e = fa[i]
-    const arr = f(e)
+    const arr = f(i, e)
     outLen += arr.length
     temp[i] = arr
   }
@@ -1453,6 +1456,8 @@
   }
   return out
 }
+const chain_: <A, B>(fa: ReadonlyArray<A>, f: (a: A) => ReadonlyArray<B>) => ReadonlyArray<B> = (fa, f) =>
+  chainWithIndex_(fa, (_index, a) => f(a))
 const filterMap_: Filterable1<URI>['filterMap'] = (as, f) => filterMapWithIndex_(as, (_, a) => f(a))
 const filter_: Filter1<URI> = <A>(as: ReadonlyArray<A>, predicate: Predicate<A>) => as.filter(predicate)
 const partitionWithIndex_: PartitionWithIndex1<URI, number> = <A>(
@@ -1504,51 +1509,9 @@
     right
   }
 }
-<<<<<<< HEAD
-
-const alt_: <A>(fa: ReadonlyArray<A>, that: Lazy<ReadonlyArray<A>>) => ReadonlyArray<A> = (fa, that) =>
-  concat(fa, that())
-
-const zero_: <A>() => ReadonlyArray<A> = () => empty
-
-const chainWithIndex_: <A, B>(fa: ReadonlyArray<A>, f: (i: number, a: A) => ReadonlyArray<B>) => ReadonlyArray<B> = (
-  fa,
-  f
-) => {
-  let outLen = 0
-  const l = fa.length
-  const temp = new Array(l)
-  for (let i = 0; i < l; i++) {
-    const e = fa[i]
-    const arr = f(i, e)
-    outLen += arr.length
-    temp[i] = arr
-  }
-  const out = Array(outLen)
-  let start = 0
-  for (let i = 0; i < l; i++) {
-    const arr = temp[i]
-    const l = arr.length
-    for (let j = 0; j < l; j++) {
-      out[j + start] = arr[j]
-    }
-    start += l
-  }
-  return out
-}
-
-const chain_: <A, B>(fa: ReadonlyArray<A>, f: (a: A) => ReadonlyArray<B>) => ReadonlyArray<B> = (fa, f) =>
-  chainWithIndex_(fa, (_index, a) => f(a))
-
-const reduce_: <A, B>(fa: ReadonlyArray<A>, b: B, f: (b: B, a: A) => B) => B = (fa, b, f) =>
-  reduceWithIndex_(fa, b, (_, b, a) => f(b, a))
-
-const foldMap_: <M>(M: Monoid<M>) => <A>(fa: ReadonlyArray<A>, f: (a: A) => M) => M = (M) => {
-=======
 const alt_: Alt1<URI>['alt'] = (fa, that) => concat(fa, that())
 const reduce_: Foldable1<URI>['reduce'] = (fa, b, f) => reduceWithIndex_(fa, b, (_, b, a) => f(b, a))
 const foldMap_: Foldable1<URI>['foldMap'] = (M) => {
->>>>>>> 291c3bfb
   const foldMapWithIndexM = foldMapWithIndex_(M)
   return (fa, f) => foldMapWithIndexM(fa, (_, a) => f(a))
 }
