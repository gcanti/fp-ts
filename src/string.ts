/**
 * @since 3.0.0
 */
import * as E from './Eq'
import * as M from './Monoid'
import * as S from './Semigroup'
import * as O from './Ord'
import * as Sh from './Show'
import { Refinement } from './Refinement'
import { ReadonlyNonEmptyArray, isNonEmpty } from './ReadonlyNonEmptyArray'

// -------------------------------------------------------------------------------------
// instances
// -------------------------------------------------------------------------------------

/**
 * @example
 * import * as S from 'fp-ts/string'
 * import { pipe } from 'fp-ts/function'
 *
 * assert.deepStrictEqual(pipe('a', S.Eq.equals('a')), true)
 * assert.deepStrictEqual(pipe('a', S.Eq.equals('b')), false)
 *
 * @category instances
 * @since 3.0.0
 */
export const Eq: E.Eq<string> = {
  equals: (second) => (first) => first === second
}

/**
 * `string` semigroup under concatenation.
 *
 * @example
 * import * as S from 'fp-ts/string'
 * import { pipe } from 'fp-ts/function'
 *
 * assert.deepStrictEqual(pipe('a', S.Semigroup.concat('b')), 'ab')
 *
 * @category instances
 * @since 3.0.0
 */
export const Semigroup: S.Semigroup<string> = {
  concat: (second) => (first) => first + second
}

/**
 * An empty `string`.
 *
 * @since 3.0.0
 */
export const empty: string = ''

/**
 * `string` monoid under concatenation.
 *
 * The `empty` value is `''`.
 *
 * @example
 * import * as S from 'fp-ts/string'
 * import { pipe } from 'fp-ts/function'
 *
 * assert.deepStrictEqual(pipe('a', S.Monoid.concat('b')), 'ab')
 * assert.deepStrictEqual(pipe('a', S.Monoid.concat(S.Monoid.empty)), 'a')
 *
 * @category instances
 * @since 3.0.0
 */
export const Monoid: M.Monoid<string> = {
  concat: Semigroup.concat,
  empty
}

/**
 * @example
 * import * as S from 'fp-ts/string'
 * import { pipe } from 'fp-ts/function'
 *
 * assert.deepStrictEqual(pipe('a', S.Ord.compare('a')), 0)
 * assert.deepStrictEqual(pipe('a', S.Ord.compare('b')), -1)
 * assert.deepStrictEqual(pipe('b', S.Ord.compare('a')), 1)
 *
 * @category instances
 * @since 3.0.0
 */
export const Ord: O.Ord<string> = {
  compare: (second) => (first) => (first < second ? -1 : first > second ? 1 : 0)
}

/**
 * @example
 * import * as S from 'fp-ts/string'
 *
 * assert.deepStrictEqual(S.Show.show('a'), '"a"')
 *
 * @category instances
 * @since 3.0.0
 */
export const Show: Sh.Show<string> = {
  show: (s) => JSON.stringify(s)
}

// -------------------------------------------------------------------------------------
// refinements
// -------------------------------------------------------------------------------------

/**
 * @example
 * import * as S from 'fp-ts/string'
 *
 * assert.deepStrictEqual(S.isString('a'), true)
 * assert.deepStrictEqual(S.isString(1), false)
 *
 * @category refinements
 * @since 3.0.0
 */
export const isString: Refinement<unknown, string> = (u: unknown): u is string => typeof u === 'string'

// -------------------------------------------------------------------------------------
// combinators
// -------------------------------------------------------------------------------------

/**
 * @example
 * import * as S from 'fp-ts/string'
 * import { pipe } from 'fp-ts/function'
 *
 * assert.deepStrictEqual(pipe('a', S.toUpperCase), 'A')
 *
 * @category combinators
 * @since 3.0.0
 */
export const toUpperCase = (s: string): string => s.toUpperCase()

/**
 * @example
 * import * as S from 'fp-ts/string'
 * import { pipe } from 'fp-ts/function'
 *
 * assert.deepStrictEqual(pipe('A', S.toLowerCase), 'a')
 *
 * @category combinators
 * @since 3.0.0
 */
export const toLowerCase = (s: string): string => s.toLowerCase()

/**
 * @example
 * import * as S from 'fp-ts/string'
 * import { pipe } from 'fp-ts/function'
 *
 * assert.deepStrictEqual(pipe('abc', S.replace('b', 'd')), 'adc')
 *
 * @category combinators
 * @since 3.0.0
 */
export const replace = (searchValue: string | RegExp, replaceValue: string) => (s: string): string =>
  s.replace(searchValue, replaceValue)

/**
 * @example
 * import * as S from 'fp-ts/string'
 * import { pipe } from 'fp-ts/function'
 *
 * assert.deepStrictEqual(pipe(' a ', S.trim), 'a')
 *
 * @category combinators
 * @since 3.0.0
 */
export const trim = (s: string): string => s.trim()

/**
 * @example
 * import * as S from 'fp-ts/string'
 * import { pipe } from 'fp-ts/function'
 *
 * assert.deepStrictEqual(pipe(' a ', S.trimLeft), 'a ')
 *
 * @category combinators
 * @since 3.0.0
 */
export const trimLeft = (s: string): string => s.trimLeft()

/**
 * @example
 * import * as S from 'fp-ts/string'
 * import { pipe } from 'fp-ts/function'
 *
 * assert.deepStrictEqual(pipe(' a ', S.trimRight), ' a')
 *
 * @category combinators
 * @since 3.0.0
 */
export const trimRight = (s: string): string => s.trimRight()

/**
 * @example
 * import * as S from 'fp-ts/string'
 * import { pipe } from 'fp-ts/function'
 *
 * assert.deepStrictEqual(pipe('abcd', S.slice(1, 3)), 'bc')
 *
 * @category combinators
 * @since 3.0.0
 */
export const slice = (start: number, end: number) => (s: string): string => s.slice(start, end)

// -------------------------------------------------------------------------------------
// utils
// -------------------------------------------------------------------------------------

/**
 * Test whether a `string` is empty.
 *
 * @example
 * import * as S from 'fp-ts/string'
 * import { pipe } from 'fp-ts/function'
 *
 * assert.deepStrictEqual(pipe('', S.isEmpty), true)
 * assert.deepStrictEqual(pipe('a', S.isEmpty), false)
 *
 * @since 3.0.0
 */
export const isEmpty = (s: string): boolean => s.length === 0

/**
 * Calculate the number of characters in a `string`.
 *
 * @example
 * import * as S from 'fp-ts/string'
 * import { pipe } from 'fp-ts/function'
 *
 * assert.deepStrictEqual(pipe('abc', S.size), 3)
 *
 * @since 3.0.0
 */
export const size = (s: string): number => s.length

/**
 * @example
 * import * as S from 'fp-ts/string'
 * import { pipe } from 'fp-ts/function'
 *
 * assert.deepStrictEqual(pipe('abc', S.split('')), ['a', 'b', 'c'])
 * assert.deepStrictEqual(pipe('', S.split('')), [''])
 *
 * @since 3.0.0
 */
export const split = (separator: string | RegExp) => (s: string): ReadonlyNonEmptyArray<string> => {
  const out = s.split(separator)
  return isNonEmpty(out) ? out : [s]
}

/**
 * @example
 * import * as S from 'fp-ts/string'
 * import { pipe } from 'fp-ts/function'
 *
 * assert.deepStrictEqual(pipe('abc', S.includes('b')), true)
 * assert.deepStrictEqual(pipe('abc', S.includes('d')), false)
 *
 * @since 3.0.0
 */
export const includes = (searchString: string, position?: number) => (s: string): boolean =>
  s.includes(searchString, position)

/**
 * @example
 * import * as S from 'fp-ts/string'
 * import { pipe } from 'fp-ts/function'
 *
 * assert.deepStrictEqual(pipe('abc', S.startsWith('a')), true)
 * assert.deepStrictEqual(pipe('bc', S.startsWith('a')), false)
 *
 * @since 3.0.0
 */
export const startsWith = (searchString: string, position?: number) => (s: string): boolean =>
  s.startsWith(searchString, position)

/**
 * @example
 * import * as S from 'fp-ts/string'
 * import { pipe } from 'fp-ts/function'
 *
 * assert.deepStrictEqual(pipe('abc', S.endsWith('c')), true)
 * assert.deepStrictEqual(pipe('ab', S.endsWith('c')), false)
 *
 * @since 3.0.0
 */
<<<<<<< HEAD
export const toUpperCase = <S extends string>(s: S): Uppercase<S> => s.toUpperCase() as any

/**
 * @since 3.0.0
 */
export const toLowerCase = <S extends string>(s: S): Lowercase<S> => s.toLowerCase() as any
=======
export const endsWith = (searchString: string, position?: number) => (s: string): boolean =>
  s.endsWith(searchString, position)
>>>>>>> 0330f6af
<|MERGE_RESOLUTION|>--- conflicted
+++ resolved
@@ -130,7 +130,7 @@
  * @category combinators
  * @since 3.0.0
  */
-export const toUpperCase = (s: string): string => s.toUpperCase()
+export const toUpperCase = <S extends string>(s: S): Uppercase<S> => s.toUpperCase() as any
 
 /**
  * @example
@@ -142,7 +142,7 @@
  * @category combinators
  * @since 3.0.0
  */
-export const toLowerCase = (s: string): string => s.toLowerCase()
+export const toLowerCase = <S extends string>(s: S): Lowercase<S> => s.toLowerCase() as any
 
 /**
  * @example
@@ -287,14 +287,5 @@
  *
  * @since 3.0.0
  */
-<<<<<<< HEAD
-export const toUpperCase = <S extends string>(s: S): Uppercase<S> => s.toUpperCase() as any
-
-/**
- * @since 3.0.0
- */
-export const toLowerCase = <S extends string>(s: S): Lowercase<S> => s.toLowerCase() as any
-=======
 export const endsWith = (searchString: string, position?: number) => (s: string): boolean =>
-  s.endsWith(searchString, position)
->>>>>>> 0330f6af
+  s.endsWith(searchString, position)