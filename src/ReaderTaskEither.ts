/**
 * @since 2.0.0
 */
import { Alt3, Alt3C } from './Alt'
import { Applicative3, Applicative3C, getApplicativeMonoid } from './Applicative'
import {
  ap as ap_,
  apFirst as apFirst_,
  Apply1,
  Apply3,
  apS as apS_,
  apSecond as apSecond_,
  getApplySemigroup as getApplySemigroup_
} from './Apply'
import { Bifunctor3 } from './Bifunctor'
import { bind as bind_, Chain3, chainFirst as chainFirst_ } from './Chain'
import { compact as compact_, Compactable3C, separate as separate_ } from './Compactable'
import * as E from './Either'
import * as ET from './EitherT'
import {
  filter as filter_,
  Filterable3C,
  filterMap as filterMap_,
  partition as partition_,
  partitionMap as partitionMap_
} from './Filterable'
import {
  chainEitherK as chainEitherK_,
  chainFirstEitherK as chainFirstEitherK_,
  chainOptionK as chainOptionK_,
  filterOrElse as filterOrElse_,
  FromEither3,
  fromEitherK as fromEitherK_,
  fromOption as fromOption_,
  fromOptionK as fromOptionK_,
  fromPredicate as fromPredicate_
} from './FromEither'
import { chainFirstIOK as chainFirstIOK_, chainIOK as chainIOK_, FromIO3, fromIOK as fromIOK_ } from './FromIO'
import {
  ask as ask_,
  asks as asks_,
  chainFirstReaderK as chainFirstReaderK_,
  chainReaderK as chainReaderK_,
  FromReader3,
  fromReaderK as fromReaderK_
} from './FromReader'
import {
  chainFirstTaskK as chainFirstTaskK_,
  chainTaskK as chainTaskK_,
  FromTask3,
  fromTaskK as fromTaskK_
} from './FromTask'
import { flow, identity, Lazy, pipe, SK } from './function'
import { bindTo as bindTo_, flap as flap_, Functor3, let as let__ } from './Functor'
import * as _ from './internal'
import { IO } from './IO'
import { IOEither } from './IOEither'
import { Monad3, Monad3C } from './Monad'
import { MonadIO3 } from './MonadIO'
import { MonadTask3, MonadTask3C } from './MonadTask'
import { MonadThrow3, MonadThrow3C } from './MonadThrow'
import { Monoid } from './Monoid'
import { Option } from './Option'
import { Pointed3 } from './Pointed'
import { Predicate } from './Predicate'
import * as R from './Reader'
import { ReaderEither } from './ReaderEither'
import * as RIO from './ReaderIO'
import * as RT from './ReaderTask'
import { ReadonlyNonEmptyArray } from './ReadonlyNonEmptyArray'
import { Refinement } from './Refinement'
import { Semigroup } from './Semigroup'
import * as T from './Task'
import * as TE from './TaskEither'

import Either = E.Either
import Task = T.Task
import TaskEither = TE.TaskEither
import Reader = R.Reader
import ReaderIO = RIO.ReaderIO
import ReaderTask = RT.ReaderTask

// -------------------------------------------------------------------------------------
// model
// -------------------------------------------------------------------------------------

/**
 * @category model
 * @since 2.0.0
 */
export interface ReaderTaskEither<R, E, A> {
  (r: R): TaskEither<E, A>
}

// -------------------------------------------------------------------------------------
// constructors
// -------------------------------------------------------------------------------------

/**
 * @category conversions
 * @since 2.0.0
 */
export const fromTaskEither: <E, A, R = unknown>(fa: TaskEither<E, A>) => ReaderTaskEither<R, E, A> = /*#__PURE__*/ R.of

/**
 * @category constructors
 * @since 2.0.0
 */
export const left: <R, E = never, A = never>(e: E) => ReaderTaskEither<R, E, A> = /*#__PURE__*/ ET.left(RT.Pointed)

/**
 * @category constructors
 * @since 2.0.0
 */
export const right: <R, E = never, A = never>(a: A) => ReaderTaskEither<R, E, A> = /*#__PURE__*/ ET.right(RT.Pointed)

/**
 * @category constructors
 * @since 2.0.0
 */
export const rightTask: <R, E = never, A = never>(ma: Task<A>) => ReaderTaskEither<R, E, A> = /*#__PURE__*/ flow(
  TE.rightTask,
  fromTaskEither
)

/**
 * @category constructors
 * @since 2.0.0
 */
export const leftTask: <R, E = never, A = never>(me: Task<E>) => ReaderTaskEither<R, E, A> = /*#__PURE__*/ flow(
  TE.leftTask,
  fromTaskEither
)

/**
 * @category constructors
 * @since 2.0.0
 */
export const rightReader: <R, E = never, A = never>(ma: Reader<R, A>) => ReaderTaskEither<R, E, A> = (ma) =>
  flow(ma, TE.right)

/**
 * @category constructors
 * @since 2.0.0
 */
export const leftReader: <R, E = never, A = never>(me: Reader<R, E>) => ReaderTaskEither<R, E, A> = (me) =>
  flow(me, TE.left)

/**
 * @category constructors
 * @since 2.5.0
 */
export const rightReaderTask: <R, E = never, A = never>(ma: ReaderTask<R, A>) => ReaderTaskEither<R, E, A> =
  /*#__PURE__*/ ET.rightF(RT.Functor)

/**
 * @category constructors
 * @since 2.5.0
 */
export const leftReaderTask: <R, E = never, A = never>(me: ReaderTask<R, E>) => ReaderTaskEither<R, E, A> =
  /*#__PURE__*/ ET.leftF(RT.Functor)

/**
 * @category constructors
 * @since 2.0.0
 */
export const rightIO: <R, E = never, A = never>(ma: IO<A>) => ReaderTaskEither<R, E, A> = /*#__PURE__*/ flow(
  TE.rightIO,
  fromTaskEither
)

/**
 * @category constructors
 * @since 2.0.0
 */
export const leftIO: <R, E = never, A = never>(me: IO<E>) => ReaderTaskEither<R, E, A> = /*#__PURE__*/ flow(
  TE.leftIO,
  fromTaskEither
)

/**
 * @category constructors
 * @since 2.13.0
 */
export const rightReaderIO: <R, E = never, A = never>(ma: ReaderIO<R, A>) => ReaderTaskEither<R, E, A> = /*#__PURE__*/ (
  ma
) => flow(ma, TE.rightIO)

/**
 * @category constructors
 * @since 2.13.0
 */
export const leftReaderIO: <R, E = never, A = never>(me: ReaderIO<R, E>) => ReaderTaskEither<R, E, A> = /*#__PURE__*/ (
  me
) => flow(me, TE.leftIO)

// -------------------------------------------------------------------------------------
// conversions
// -------------------------------------------------------------------------------------

/**
 * @category conversions
 * @since 2.0.0
 */
export const fromEither: <E, A, R = unknown>(fa: Either<E, A>) => ReaderTaskEither<R, E, A> = RT.of

/**
 * @category conversions
 * @since 2.11.0
 */
export const fromReader: <R, A, E = never>(fa: Reader<R, A>) => ReaderTaskEither<R, E, A> = rightReader

/**
 * @category conversions
 * @since 2.0.0
 */
export const fromIO: <A, R = unknown, E = never>(fa: IO<A>) => ReaderTaskEither<R, E, A> = rightIO

/**
 * @category conversions
 * @since 2.0.0
 */
export const fromTask: <A, R = unknown, E = never>(fa: Task<A>) => ReaderTaskEither<R, E, A> = rightTask

/**
 * @category conversions
 * @since 2.0.0
 */
export const fromIOEither: <E, A, R = unknown>(fa: IOEither<E, A>) => ReaderTaskEither<R, E, A> = /*#__PURE__*/ flow(
  TE.fromIOEither,
  fromTaskEither
)

/**
 * @category conversions
 * @since 2.0.0
 */
export const fromReaderEither: <R, E, A>(fa: ReaderEither<R, E, A>) => ReaderTaskEither<R, E, A> = (ma) =>
  flow(ma, TE.fromEither)

/**
 * @category pattern matching
 * @since 2.10.0
 */
export const match: <E, B, A>(
  onLeft: (e: E) => B,
  onRight: (a: A) => B
) => <R>(ma: ReaderTaskEither<R, E, A>) => ReaderTask<R, B> = /*#__PURE__*/ ET.match(RT.Functor)

/**
 * Less strict version of [`match`](#match).
 *
 * The `W` suffix (short for **W**idening) means that the handler return types will be merged.
 *
 * @category pattern matching
 * @since 2.10.0
 */
export const matchW: <E, B, A, C>(
  onLeft: (e: E) => B,
  onRight: (a: A) => C
) => <R>(ma: ReaderTaskEither<R, E, A>) => ReaderTask<R, B | C> = match as any

/**
 * The `E` suffix (short for **E**ffect) means that the handlers return an effect (`ReaderTask`).
 *
 * @category pattern matching
 * @since 2.10.0
 */
export const matchE: <R, E, A, B>(
  onLeft: (e: E) => ReaderTask<R, B>,
  onRight: (a: A) => ReaderTask<R, B>
) => (ma: ReaderTaskEither<R, E, A>) => ReaderTask<R, B> = /*#__PURE__*/ ET.matchE(RT.Chain)

/**
 * Alias of [`matchE`](#matche).
 *
 * @category pattern matching
 * @since 2.0.0
 */
export const fold = matchE

/**
 * Less strict version of [`matchE`](#matche).
 *
 * The `W` suffix (short for **W**idening) means that the handler return types will be merged.
 *
 * @category pattern matching
 * @since 2.10.0
 */
export const matchEW: <E, R2, B, A, R3, C>(
  onLeft: (e: E) => ReaderTask<R2, B>,
  onRight: (a: A) => ReaderTask<R3, C>
) => <R1>(ma: ReaderTaskEither<R1, E, A>) => ReaderTask<R1 & R2 & R3, B | C> = matchE as any

/**
 * Alias of [`matchEW`](#matchew).
 *
 * @category pattern matching
 * @since 2.10.0
 */
export const foldW = matchEW

/**
 * @category error handling
 * @since 2.0.0
 */
export const getOrElse: <R, E, A>(
  onLeft: (e: E) => ReaderTask<R, A>
) => (ma: ReaderTaskEither<R, E, A>) => ReaderTask<R, A> = /*#__PURE__*/ ET.getOrElse(RT.Monad)

/**
 * Less strict version of [`getOrElse`](#getorelse).
 *
 * The `W` suffix (short for **W**idening) means that the handler return type will be merged.
 *
 * @category error handling
 * @since 2.6.0
 */
export const getOrElseW: <R2, E, B>(
  onLeft: (e: E) => ReaderTask<R2, B>
) => <R1, A>(ma: ReaderTaskEither<R1, E, A>) => ReaderTask<R1 & R2, A | B> = getOrElse as any

/**
 * @category conversions
 * @since 2.10.0
 */
export const toUnion: <R, E, A>(fa: ReaderTaskEither<R, E, A>) => ReaderTask<R, E | A> = /*#__PURE__*/ ET.toUnion(
  RT.Functor
)

/**
 * @category conversions
 * @since 2.12.0
 */
export const fromNullable: <E>(e: E) => <R, A>(a: A) => ReaderTaskEither<R, E, NonNullable<A>> =
  /*#__PURE__*/ ET.fromNullable(RT.Pointed)

/**
 * @category lifting
 * @since 2.12.0
 */
export const fromNullableK: <E>(
  e: E
) => <A extends ReadonlyArray<unknown>, B>(
  f: (...a: A) => B | null | undefined
) => <R = unknown>(...a: A) => ReaderTaskEither<R, E, NonNullable<B>> = /*#__PURE__*/ ET.fromNullableK(RT.Pointed)

/**
 * @category sequencing
 * @since 2.12.0
 */
export const chainNullableK: <E>(
  e: E
) => <A, B>(
  f: (a: A) => B | null | undefined
) => <R>(ma: ReaderTaskEither<R, E, A>) => ReaderTaskEither<R, E, NonNullable<B>> = /*#__PURE__*/ ET.chainNullableK(
  RT.Monad
)

// -------------------------------------------------------------------------------------
// combinators
// -------------------------------------------------------------------------------------

/**
 * Changes the value of the local context during the execution of the action `ma` (similar to `Contravariant`'s
 * `contramap`).
 *
 * @since 2.0.0
 */
export const local: <R2, R1>(
  f: (r2: R2) => R1
) => <E, A>(ma: ReaderTaskEither<R1, E, A>) => ReaderTaskEither<R2, E, A> = R.local

/**
 * Less strict version of [`asksReaderTaskEither`](#asksreadertaskeither).
 *
 * The `W` suffix (short for **W**idening) means that the environment types will be merged.
 *
 * @category constructors
 * @since 2.11.0
 */
export const asksReaderTaskEitherW: <R1, R2, E, A>(
  f: (r1: R1) => ReaderTaskEither<R2, E, A>
) => ReaderTaskEither<R1 & R2, E, A> = R.asksReaderW

/**
 * Effectfully accesses the environment.
 *
 * @category constructors
 * @since 2.11.0
 */
export const asksReaderTaskEither: <R, E, A>(f: (r: R) => ReaderTaskEither<R, E, A>) => ReaderTaskEither<R, E, A> =
  asksReaderTaskEitherW

/**
 * @category error handling
 * @since 2.0.0
 */
export const orElse: <R, E1, A, E2>(
  onLeft: (e: E1) => ReaderTaskEither<R, E2, A>
) => (ma: ReaderTaskEither<R, E1, A>) => ReaderTaskEither<R, E2, A> = /*#__PURE__*/ ET.orElse(RT.Monad)

/**
 * Less strict version of [`orElse`](#orelse).
 *
 * The `W` suffix (short for **W**idening) means that the environment types and the return types will be merged.
 *
 * @category error handling
 * @since 2.10.0
 */
export const orElseW: <E1, R1, E2, B>(
  onLeft: (e: E1) => ReaderTaskEither<R1, E2, B>
) => <R2, A>(ma: ReaderTaskEither<R2, E1, A>) => ReaderTaskEither<R1 & R2, E2, A | B> = orElse as any

/**
 * @category error handling
 * @since 2.11.0
 */
export const orElseFirst: <E, R, B>(
  onLeft: (e: E) => ReaderTaskEither<R, E, B>
) => <A>(ma: ReaderTaskEither<R, E, A>) => ReaderTaskEither<R, E, A> = /*#__PURE__*/ ET.orElseFirst(RT.Monad)

/**
 * The `W` suffix (short for **W**idening) means that the environment types and the return types will be merged.
 *
 * @category error handling
 * @since 2.11.0
 */
export const orElseFirstW: <E1, R2, E2, B>(
  onLeft: (e: E1) => ReaderTaskEither<R2, E2, B>
) => <R1, A>(ma: ReaderTaskEither<R1, E1, A>) => ReaderTaskEither<R1 & R2, E1 | E2, A> = orElseFirst as any

/**
 * @category error handling
 * @since 2.11.0
 */
export const orLeft: <E1, R, E2>(
  onLeft: (e: E1) => ReaderTask<R, E2>
) => <A>(fa: ReaderTaskEither<R, E1, A>) => ReaderTaskEither<R, E2, A> = /*#__PURE__*/ ET.orLeft(RT.Monad)

/**
 * @since 2.0.0
 */
export const swap: <R, E, A>(ma: ReaderTaskEither<R, E, A>) => ReaderTaskEither<R, A, E> = /*#__PURE__*/ ET.swap(
  RT.Functor
)

/**
 * @category lifting
 * @since 2.4.0
 */
export const fromIOEitherK = <E, A extends ReadonlyArray<unknown>, B>(
  f: (...a: A) => IOEither<E, B>
): (<R = unknown>(...a: A) => ReaderTaskEither<R, E, B>) => flow(f, fromIOEither)

/**
 * Less strict version of [`chainIOEitherK`](#chainioeitherk).
 *
 * The `W` suffix (short for **W**idening) means that the environment types and the error types will be merged.
 *
 * @category sequencing
 * @since 2.6.1
 */
export const chainIOEitherKW: <E2, A, B>(
  f: (a: A) => IOEither<E2, B>
) => <R, E1>(ma: ReaderTaskEither<R, E1, A>) => ReaderTaskEither<R, E1 | E2, B> = (f) => chainW(fromIOEitherK(f))

/**
 * @category sequencing
 * @since 2.4.0
 */
export const chainIOEitherK: <E, A, B>(
  f: (a: A) => IOEither<E, B>
) => <R>(ma: ReaderTaskEither<R, E, A>) => ReaderTaskEither<R, E, B> = chainIOEitherKW

/**
 * @category lifting
 * @since 2.4.0
 */
export const fromTaskEitherK = <E, A extends ReadonlyArray<unknown>, B>(
  f: (...a: A) => TaskEither<E, B>
): (<R = unknown>(...a: A) => ReaderTaskEither<R, E, B>) => flow(f, fromTaskEither)

/**
 * Less strict version of [`chainTaskEitherK`](#chaintaskeitherk).
 *
 * The `W` suffix (short for **W**idening) means that the environment types and the error types will be merged.
 *
 * @category sequencing
 * @since 2.6.1
 */
export const chainTaskEitherKW: <E2, A, B>(
  f: (a: A) => TaskEither<E2, B>
) => <R, E1>(ma: ReaderTaskEither<R, E1, A>) => ReaderTaskEither<R, E1 | E2, B> = (f) => chainW(fromTaskEitherK(f))

/**
 * @category sequencing
 * @since 2.4.0
 */
export const chainTaskEitherK: <E, A, B>(
  f: (a: A) => TaskEither<E, B>
) => <R>(ma: ReaderTaskEither<R, E, A>) => ReaderTaskEither<R, E, B> = chainTaskEitherKW

/**
 * Less strict version of [`chainFirstTaskEitherK`](#chainfirsttaskeitherk).
 *
 * The `W` suffix (short for **W**idening) means that the environment types and the error types will be merged.
 *
 * @category sequencing
 * @since 2.11.0
 */
export const chainFirstTaskEitherKW: <E2, A, B>(
  f: (a: A) => TaskEither<E2, B>
) => <R, E1>(ma: ReaderTaskEither<R, E1, A>) => ReaderTaskEither<R, E1 | E2, A> = (f) => chainFirstW(fromTaskEitherK(f))

/**
 * @category sequencing
 * @since 2.11.0
 */
export const chainFirstTaskEitherK: <E, A, B>(
  f: (a: A) => TaskEither<E, B>
) => <R>(ma: ReaderTaskEither<R, E, A>) => ReaderTaskEither<R, E, A> = chainFirstTaskEitherKW

/**
 * @category lifting
 * @since 2.11.0
 */
export const fromReaderEitherK = <R, E, A extends ReadonlyArray<unknown>, B>(
  f: (...a: A) => ReaderEither<R, E, B>
): ((...a: A) => ReaderTaskEither<R, E, B>) => flow(f, fromReaderEither)

/**
 * Less strict version of [`chainReaderEitherK`](#chainreadereitherk).
 *
 * The `W` suffix (short for **W**idening) means that the environment types and the error types will be merged.
 *
 * @category sequencing
 * @since 2.11.0
 */
export const chainReaderEitherKW: <R2, E2, A, B>(
  f: (a: A) => ReaderEither<R2, E2, B>
) => <R1, E1>(ma: ReaderTaskEither<R1, E1, A>) => ReaderTaskEither<R1 & R2, E1 | E2, B> = (f) =>
  chainW(fromReaderEitherK(f))

/**
 * @category sequencing
 * @since 2.11.0
 */
export const chainReaderEitherK: <R, E, A, B>(
  f: (a: A) => ReaderEither<R, E, B>
) => (ma: ReaderTaskEither<R, E, A>) => ReaderTaskEither<R, E, B> = chainReaderEitherKW

/**
 * Less strict version of [`chainFirstReaderEitherK`](#chainfirstreadereitherk).
 *
 * The `W` suffix (short for **W**idening) means that the environment types and the error types will be merged.
 *
 * @category sequencing
 * @since 2.11.0
 */
export const chainFirstReaderEitherKW: <R2, E2, A, B>(
  f: (a: A) => ReaderEither<R2, E2, B>
) => <R1, E1>(ma: ReaderTaskEither<R1, E1, A>) => ReaderTaskEither<R1 & R2, E1 | E2, A> = (f) =>
  chainFirstW(fromReaderEitherK(f))

/**
 * @category sequencing
 * @since 2.11.0
 */
export const chainFirstReaderEitherK: <R, E, A, B>(
  f: (a: A) => ReaderEither<R, E, B>
) => (ma: ReaderTaskEither<R, E, A>) => ReaderTaskEither<R, E, A> = chainFirstReaderEitherKW

const _map: Functor3<URI>['map'] = (fa, f) => pipe(fa, map(f))
const _apPar: Apply3<URI>['ap'] = (fab, fa) => pipe(fab, ap(fa))
const _apSeq: Apply3<URI>['ap'] = (fab, fa) =>
  pipe(
    fab,
    chain((f) => pipe(fa, map(f)))
  )
/* istanbul ignore next */
const _chain: Chain3<URI>['chain'] = (ma, f) => pipe(ma, chain(f))
/* istanbul ignore next */
const _alt: Alt3<URI>['alt'] = (fa, that) => pipe(fa, alt(that))
/* istanbul ignore next */
const _bimap: Bifunctor3<URI>['bimap'] = (fa, f, g) => pipe(fa, bimap(f, g))
/* istanbul ignore next */
const _mapLeft: Bifunctor3<URI>['mapLeft'] = (fa, f) => pipe(fa, mapLeft(f))

/**
 * `map` can be used to turn functions `(a: A) => B` into functions `(fa: F<A>) => F<B>` whose argument and return types
 * use the type constructor `F` to represent some computational context.
 *
 * @category mapping
 * @since 2.0.0
 */
export const map: <A, B>(f: (a: A) => B) => <R, E>(fa: ReaderTaskEither<R, E, A>) => ReaderTaskEither<R, E, B> =
  /*#__PURE__*/ ET.map(RT.Functor)

/**
 * Map a pair of functions over the two last type arguments of the bifunctor.
 *
 * @category mapping
 * @since 2.0.0
 */
export const bimap: <E, G, A, B>(
  f: (e: E) => G,
  g: (a: A) => B
) => <R>(fa: ReaderTaskEither<R, E, A>) => ReaderTaskEither<R, G, B> = /*#__PURE__*/ ET.bimap(RT.Functor)

/**
 * Map a function over the second type argument of a bifunctor.
 *
 * @category error handling
 * @since 2.0.0
 */
export const mapLeft: <E, G>(f: (e: E) => G) => <R, A>(fa: ReaderTaskEither<R, E, A>) => ReaderTaskEither<R, G, A> =
  /*#__PURE__*/ ET.mapLeft(RT.Functor)

/**
 * @since 2.0.0
 */
export const ap: <R, E, A>(
  fa: ReaderTaskEither<R, E, A>
) => <B>(fab: ReaderTaskEither<R, E, (a: A) => B>) => ReaderTaskEither<R, E, B> = /*#__PURE__*/ ET.ap(RT.ApplyPar)

/**
 * Less strict version of [`ap`](#ap).
 *
 * The `W` suffix (short for **W**idening) means that the environment types and the error types will be merged.
 *
 * @since 2.8.0
 */
export const apW: <R2, E2, A>(
  fa: ReaderTaskEither<R2, E2, A>
) => <R1, E1, B>(fab: ReaderTaskEither<R1, E1, (a: A) => B>) => ReaderTaskEither<R1 & R2, E1 | E2, B> = ap as any

/**
 * @category constructors
 * @since 2.7.0
 */
export const of: <R = unknown, E = never, A = never>(a: A) => ReaderTaskEither<R, E, A> = right

/**
 * Composes computations in sequence, using the return value of one computation to determine the next computation.
 *
 * @category sequencing
 * @since 2.0.0
 */
export const chain: <R, E, A, B>(
  f: (a: A) => ReaderTaskEither<R, E, B>
) => (ma: ReaderTaskEither<R, E, A>) => ReaderTaskEither<R, E, B> = /*#__PURE__*/ ET.chain(RT.Monad)

/**
 * Less strict version of [`chain`](#chain).
 *
 * The `W` suffix (short for **W**idening) means that the environment types and the error types will be merged.
 *
 * @category sequencing
 * @since 2.6.0
 */
export const chainW: <R2, E2, A, B>(
  f: (a: A) => ReaderTaskEither<R2, E2, B>
) => <R1, E1>(ma: ReaderTaskEither<R1, E1, A>) => ReaderTaskEither<R1 & R2, E1 | E2, B> = chain as any

/**
 * Less strict version of [`flatten`](#flatten).
 *
 * The `W` suffix (short for **W**idening) means that the environment types and the error types will be merged.
 *
 * @category sequencing
 * @since 2.11.0
 */
export const flattenW: <R1, E1, R2, E2, A>(
  mma: ReaderTaskEither<R1, E1, ReaderTaskEither<R2, E2, A>>
) => ReaderTaskEither<R1 & R2, E1 | E2, A> = /*#__PURE__*/ chainW(identity)

/**
 * @category sequencing
 * @since 2.0.0
 */
export const flatten: <R, E, A>(mma: ReaderTaskEither<R, E, ReaderTaskEither<R, E, A>>) => ReaderTaskEither<R, E, A> =
  flattenW

/**
 * Identifies an associative operation on a type constructor. It is similar to `Semigroup`, except that it applies to
 * types of kind `* -> *`.
 *
 * @category error handling
 * @since 2.0.0
 */
export const alt: <R, E, A>(
  that: () => ReaderTaskEither<R, E, A>
) => (fa: ReaderTaskEither<R, E, A>) => ReaderTaskEither<R, E, A> = /*#__PURE__*/ ET.alt(RT.Monad)

/**
 * Less strict version of [`alt`](#alt).
 *
 * The `W` suffix (short for **W**idening) means that the environment, the error and the return types will be merged.
 *
 * @category error handling
 * @since 2.9.0
 */
export const altW: <R2, E2, B>(
  that: () => ReaderTaskEither<R2, E2, B>
) => <R1, E1, A>(fa: ReaderTaskEither<R1, E1, A>) => ReaderTaskEither<R1 & R2, E2, A | B> = alt as any

/**
 * @since 2.0.0
 */
export const throwError: MonadThrow3<URI>['throwError'] = left

/**
 * @category type lambdas
 * @since 2.0.0
 */
export const URI = 'ReaderTaskEither'

/**
 * @category type lambdas
 * @since 2.0.0
 */
export type URI = typeof URI

declare module './HKT' {
  interface URItoKind3<R, E, A> {
    readonly [URI]: ReaderTaskEither<R, E, A>
  }
}

/**
 * @category filtering
 * @since 2.10.0
 */
export const getCompactable = <E>(M: Monoid<E>): Compactable3C<URI, E> => {
  const C = E.getCompactable(M)
  return {
    URI,
    _E: undefined as any,
    compact: compact_(RT.Functor, C),
    separate: separate_(RT.Functor, C, E.Functor)
  }
}

/**
 * @category filtering
 * @since 2.10.0
 */
export function getFilterable<E>(M: Monoid<E>): Filterable3C<URI, E> {
  const F = E.getFilterable(M)
  const C = getCompactable(M)

  const filter = filter_(RT.Functor, F)
  const filterMap = filterMap_(RT.Functor, F)
  const partition = partition_(RT.Functor, F)
  const partitionMap = partitionMap_(RT.Functor, F)
  return {
    URI,
    _E: undefined as any,
    map: _map,
    compact: C.compact,
    separate: C.separate,
    filter: <R, A>(fa: ReaderTaskEither<R, E, A>, predicate: Predicate<A>) => pipe(fa, filter(predicate)),
    filterMap: (fa, f) => pipe(fa, filterMap(f)),
    partition: <R, A>(fa: ReaderTaskEither<R, E, A>, predicate: Predicate<A>) => pipe(fa, partition(predicate)),
    partitionMap: (fa, f) => pipe(fa, partitionMap(f))
  }
}

/**
 * The default [`ApplicativePar`](#applicativepar) instance returns the first error, if you want to
 * get all errors you need to provide a way to concatenate them via a `Semigroup`.
 *
 * See [`getApplicativeValidation`](./Either.ts.html#getapplicativevalidation).
 *
 * @category error handling
 * @since 2.7.0
 */
export function getApplicativeReaderTaskValidation<E>(A: Apply1<T.URI>, S: Semigroup<E>): Applicative3C<URI, E> {
  const ap = ap_(R.Apply, TE.getApplicativeTaskValidation(A, S))
  return {
    URI,
    _E: undefined as any,
    map: _map,
    ap: (fab, fa) => pipe(fab, ap(fa)),
    of
  }
}

/**
 * The default [`Alt`](#alt) instance returns the last error, if you want to
 * get all errors you need to provide a way to concatenate them via a `Semigroup`.
 *
 * See [`getAltValidation`](./Either.ts.html#getaltvalidation).
 *
 * @category error handling
 * @since 2.7.0
 */
export function getAltReaderTaskValidation<E>(S: Semigroup<E>): Alt3C<URI, E> {
  const alt = ET.altValidation(RT.Monad, S)
  return {
    URI,
    _E: undefined as any,
    map: _map,
    alt: (fa, that) => pipe(fa, alt(that))
  }
}

/**
 * @category instances
 * @since 2.7.0
 */
export const Functor: Functor3<URI> = {
  URI,
  map: _map
}

/**
 * @category mapping
 * @since 2.10.0
 */
export const flap = /*#__PURE__*/ flap_(Functor)

/**
 * @category instances
 * @since 2.10.0
 */
export const Pointed: Pointed3<URI> = {
  URI,
  of
}

/**
 * Runs computations in parallel.
 *
 * @category instances
 * @since 2.10.0
 */
export const ApplyPar: Apply3<URI> = {
  URI,
  map: _map,
  ap: _apPar
}

/**
 * Combine two effectful actions, keeping only the result of the first.
 *
 * @since 2.0.0
 */
export const apFirst = /*#__PURE__*/ apFirst_(ApplyPar)

/**
 * Less strict version of [`apFirst`](#apfirst).
 *
 * The `W` suffix (short for **W**idening) means that the environment types and the error types will be merged.
 *
 * @since 2.12.0
 */
export const apFirstW: <R2, E2, B>(
  second: ReaderTaskEither<R2, E2, B>
) => <R1, E1, A>(first: ReaderTaskEither<R1, E1, A>) => ReaderTaskEither<R1 & R2, E1 | E2, A> = apFirst as any

/**
 * Combine two effectful actions, keeping only the result of the second.
 *
 * @since 2.0.0
 */
export const apSecond = /*#__PURE__*/ apSecond_(ApplyPar)

/**
 * Less strict version of [`apSecond`](#apsecond).
 *
 * The `W` suffix (short for **W**idening) means that the environment types and the error types will be merged.
 *
 * @since 2.12.0
 */
export const apSecondW: <R2, E2, B>(
  second: ReaderTaskEither<R2, E2, B>
) => <R1, E1, A>(first: ReaderTaskEither<R1, E1, A>) => ReaderTaskEither<R1 & R2, E1 | E2, B> = apSecond as any

/**
 * Runs computations in parallel.
 *
 * @category instances
 * @since 2.7.0
 */
export const ApplicativePar: Applicative3<URI> = {
  URI,
  map: _map,
  ap: _apPar,
  of
}

/**
 * Runs computations sequentially.
 *
 * @category instances
 * @since 2.10.0
 */
export const ApplySeq: Apply3<URI> = {
  URI,
  map: _map,
  ap: _apSeq
}

/**
 * Runs computations sequentially.
 *
 * @category instances
 * @since 2.7.0
 */
export const ApplicativeSeq: Applicative3<URI> = {
  URI,
  map: _map,
  ap: _apSeq,
  of
}

/**
 * @category instances
 * @since 2.10.0
 */
export const Chain: Chain3<URI> = {
  URI,
  map: _map,
  ap: _apPar,
  chain: _chain
}

/**
 * @category instances
 * @since 2.10.0
 */
export const Monad: Monad3<URI> = {
  URI,
  map: _map,
  ap: _apPar,
  chain: _chain,
  of
}

/**
 * @category instances
 * @since 2.10.0
 */
export const MonadIO: MonadIO3<URI> = {
  URI,
  map: _map,
  ap: _apPar,
  chain: _chain,
  of,
  fromIO
}

/**
 * @category instances
 * @since 2.10.0
 */
export const MonadTask: MonadTask3<URI> = {
  URI,
  map: _map,
  ap: _apPar,
  chain: _chain,
  of,
  fromIO,
  fromTask
}

/**
 * @category instances
 * @since 2.10.0
 */
export const MonadThrow: MonadThrow3<URI> = {
  URI,
  map: _map,
  ap: _apPar,
  chain: _chain,
  of,
  throwError
}

/**
 * Composes computations in sequence, using the return value of one computation to determine the next computation and
 * keeping only the result of the first.
 *
 * @category sequencing
 * @since 2.0.0
 */
export const chainFirst: <R, E, A, B>(
  f: (a: A) => ReaderTaskEither<R, E, B>
) => (ma: ReaderTaskEither<R, E, A>) => ReaderTaskEither<R, E, A> = /*#__PURE__*/ chainFirst_(Chain)

/**
 * Less strict version of [`chainFirst`](#chainfirst).
 *
 * The `W` suffix (short for **W**idening) means that the environment types and the error types will be merged.
 *
 * @category sequencing
 * @since 2.8.0
 */
export const chainFirstW: <R2, E2, A, B>(
  f: (a: A) => ReaderTaskEither<R2, E2, B>
) => <R1, E1>(ma: ReaderTaskEither<R1, E1, A>) => ReaderTaskEither<R1 & R2, E1 | E2, A> = chainFirst as any

/**
 * @category instances
 * @since 2.7.0
 */
export const Bifunctor: Bifunctor3<URI> = {
  URI,
  bimap: _bimap,
  mapLeft: _mapLeft
}

/**
 * @category instances
 * @since 2.7.0
 */
export const Alt: Alt3<URI> = {
  URI,
  map: _map,
  alt: _alt
}

/**
 * @category instances
 * @since 2.11.0
 */
export const FromReader: FromReader3<URI> = {
  URI,
  fromReader
}

/**
 * Reads the current context.
 *
 * @category constructors
 * @since 2.0.0
 */
export const ask: <R, E = never>() => ReaderTaskEither<R, E, R> = /*#__PURE__*/ ask_(FromReader)

/**
 * Projects a value from the global context in a `ReaderEither`.
 *
 * @category constructors
 * @since 2.0.0
 */
export const asks: <R, A, E = never>(f: (r: R) => A) => ReaderTaskEither<R, E, A> = /*#__PURE__*/ asks_(FromReader)

/**
 * @category lifting
 * @since 2.11.0
 */
export const fromReaderK: <A extends ReadonlyArray<unknown>, R, B>(
  f: (...a: A) => Reader<R, B>
) => <E = never>(...a: A) => ReaderTaskEither<R, E, B> = /*#__PURE__*/ fromReaderK_(FromReader)

/**
 * @category sequencing
 * @since 2.11.0
 */
export const chainReaderK: <A, R, B>(
  f: (a: A) => Reader<R, B>
) => <E>(ma: ReaderTaskEither<R, E, A>) => ReaderTaskEither<R, E, B> = /*#__PURE__*/ chainReaderK_(FromReader, Chain)

/**
 * Less strict version of [`chainReaderK`](#chainreaderk).
 *
 * The `W` suffix (short for **W**idening) means that the environment types and the error types will be merged.
 *
 * @category sequencing
 * @since 2.11.0
 */
export const chainReaderKW: <A, R1, B>(
  f: (a: A) => R.Reader<R1, B>
) => <R2, E>(ma: ReaderTaskEither<R2, E, A>) => ReaderTaskEither<R1 & R2, E, B> = chainReaderK as any

/**
 * @category sequencing
 * @since 2.11.0
 */
export const chainFirstReaderK: <A, R, B>(
  f: (a: A) => R.Reader<R, B>
) => <E>(ma: ReaderTaskEither<R, E, A>) => ReaderTaskEither<R, E, A> = /*#__PURE__*/ chainFirstReaderK_(
  FromReader,
  Chain
)

/**
 * Less strict version of [`chainFirstReaderK`](#chainfirstreaderk).
 *
 * The `W` suffix (short for **W**idening) means that the environment types and the error types will be merged.
 *
 * @category sequencing
 * @since 2.11.0
 */
export const chainFirstReaderKW: <A, R1, B>(
  f: (a: A) => R.Reader<R1, B>
) => <R2, E>(ma: ReaderTaskEither<R2, E, A>) => ReaderTaskEither<R1 & R2, E, A> = chainFirstReaderK as any

/**
 * @category lifting
 * @since 2.11.0
 */
export const fromReaderTaskK =
  <A extends ReadonlyArray<unknown>, R, B>(
    f: (...a: A) => ReaderTask<R, B>
  ): (<E = never>(...a: A) => ReaderTaskEither<R, E, B>) =>
  (...a) =>
    rightReaderTask(f(...a))

/**
 * Less strict version of [`chainReaderTaskK`](#chainreadertaskk).
 *
 * The `W` suffix (short for **W**idening) means that the environment types and the error types will be merged.
 *
 * @category sequencing
 * @since 2.11.0
 */
export const chainReaderTaskKW: <A, R2, B>(
  f: (a: A) => RT.ReaderTask<R2, B>
) => <R1, E>(ma: ReaderTaskEither<R1, E, A>) => ReaderTaskEither<R1 & R2, E, B> = (f) => chainW(fromReaderTaskK(f))

/**
 * @category sequencing
 * @since 2.11.0
 */
export const chainReaderTaskK: <A, R, B>(
  f: (a: A) => RT.ReaderTask<R, B>
) => <E>(ma: ReaderTaskEither<R, E, A>) => ReaderTaskEither<R, E, B> = chainReaderTaskKW

/**
 * Less strict version of [`chainFirstReaderTaskK`](#chainfirstreadertaskk).
 *
 * The `W` suffix (short for **W**idening) means that the environment types and the error types will be merged.
 *
 * @category sequencing
 * @since 2.11.0
 */
export const chainFirstReaderTaskKW: <A, R2, B>(
  f: (a: A) => RT.ReaderTask<R2, B>
) => <R1, E>(ma: ReaderTaskEither<R1, E, A>) => ReaderTaskEither<R1 & R2, E, A> = (f) => chainFirstW(fromReaderTaskK(f))

/**
 * @category sequencing
 * @since 2.11.0
 */
export const chainFirstReaderTaskK: <A, R, B>(
  f: (a: A) => RT.ReaderTask<R, B>
) => <E>(ma: ReaderTaskEither<R, E, A>) => ReaderTaskEither<R, E, A> = chainFirstReaderTaskKW

/**
 * @category lifting
 * @since 2.13.0
 */
export const fromReaderIOK =
  <A extends ReadonlyArray<unknown>, R, B>(
    f: (...a: A) => ReaderIO<R, B>
  ): (<E = never>(...a: A) => ReaderTaskEither<R, E, B>) =>
  (...a) =>
    rightReaderIO(f(...a))

/**
 * Less strict version of [`chainReaderIOK`](#chainreaderiok).
 *
 * @category sequencing
 * @since 2.13.0
 */
export const chainReaderIOKW: <A, R2, B>(
  f: (a: A) => ReaderIO<R2, B>
) => <R1, E>(ma: ReaderTaskEither<R1, E, A>) => ReaderTaskEither<R1 & R2, E, B> = (f) => chainW(fromReaderIOK(f))

/**
 * @category sequencing
 * @since 2.13.0
 */
export const chainReaderIOK: <A, R, B>(
  f: (a: A) => ReaderIO<R, B>
) => <E>(ma: ReaderTaskEither<R, E, A>) => ReaderTaskEither<R, E, B> = chainReaderIOKW

/**
 * Less strict version of [`chainFirstReaderIOK`](#chainfirstreaderiok).
 *
 * @category sequencing
 * @since 2.13.0
 */
export const chainFirstReaderIOKW: <A, R2, B>(
  f: (a: A) => ReaderIO<R2, B>
) => <R1, E>(ma: ReaderTaskEither<R1, E, A>) => ReaderTaskEither<R1 & R2, E, A> = (f) => chainFirstW(fromReaderIOK(f))

/**
 * @category sequencing
 * @since 2.13.0
 */
export const chainFirstReaderIOK: <A, R, B>(
  f: (a: A) => ReaderIO<R, B>
) => <E>(ma: ReaderTaskEither<R, E, A>) => ReaderTaskEither<R, E, A> = chainFirstReaderIOKW

/**
 * @category instances
 * @since 2.10.0
 */
export const FromEither: FromEither3<URI> = {
  URI,
  fromEither
}

/**
 * @category conversions
 * @since 2.0.0
 */
export const fromOption: <E>(onNone: Lazy<E>) => <A, R = unknown>(fa: Option<A>) => ReaderTaskEither<R, E, A> =
  /*#__PURE__*/ fromOption_(FromEither)

/**
 * @category lifting
 * @since 2.10.0
 */
export const fromOptionK: <E>(
  onNone: Lazy<E>
) => <A extends ReadonlyArray<unknown>, B>(
  f: (...a: A) => Option<B>
) => <R = unknown>(...a: A) => ReaderTaskEither<R, E, B> = /*#__PURE__*/ fromOptionK_(FromEither)

/**
 * @category sequencing
 * @since 2.10.0
 */
export const chainOptionK: <E>(
  onNone: Lazy<E>
) => <A, B>(f: (a: A) => Option<B>) => <R>(ma: ReaderTaskEither<R, E, A>) => ReaderTaskEither<R, E, B> =
  /*#__PURE__*/ chainOptionK_(FromEither, Chain)

/**
 * @category sequencing
 * @since 2.4.0
 */
export const chainEitherK: <E, A, B>(
  f: (a: A) => E.Either<E, B>
) => <R>(ma: ReaderTaskEither<R, E, A>) => ReaderTaskEither<R, E, B> = /*#__PURE__*/ chainEitherK_(FromEither, Chain)

/**
 * Less strict version of [`chainEitherK`](#chaineitherk).
 *
 * The `W` suffix (short for **W**idening) means that the environment types and the error types will be merged.
 *
 * @category sequencing
 * @since 2.6.1
 */
export const chainEitherKW: <E2, A, B>(
  f: (a: A) => Either<E2, B>
) => <R, E1>(ma: ReaderTaskEither<R, E1, A>) => ReaderTaskEither<R, E1 | E2, B> = chainEitherK as any

/**
 * @category sequencing
 * @since 2.12.0
 */
export const chainFirstEitherK: <A, E, B>(
  f: (a: A) => E.Either<E, B>
) => <R>(ma: ReaderTaskEither<R, E, A>) => ReaderTaskEither<R, E, A> = /*#__PURE__*/ chainFirstEitherK_(
  FromEither,
  Chain
)

/**
 * Less strict version of [`chainFirstEitherK`](#chainfirsteitherk).
 *
 * The `W` suffix (short for **W**idening) means that the environment types and the error types will be merged.
 *
 * @category sequencing
 * @since 2.12.0
 */
export const chainFirstEitherKW: <A, E2, B>(
  f: (a: A) => Either<E2, B>
) => <R, E1>(ma: ReaderTaskEither<R, E1, A>) => ReaderTaskEither<R, E1 | E2, A> = chainFirstEitherK as any

/**
 * @category lifting
 * @since 2.0.0
 */
export const fromPredicate: {
  <E, A, B extends A>(refinement: Refinement<A, B>, onFalse: (a: A) => E): <R = unknown>(
    a: A
  ) => ReaderTaskEither<R, E, B>
  <E, A>(predicate: Predicate<A>, onFalse: (a: A) => E): <R = unknown, B extends A = A>(
    b: B
  ) => ReaderTaskEither<R, E, B>
  <E, A>(predicate: Predicate<A>, onFalse: (a: A) => E): <R = unknown>(a: A) => ReaderTaskEither<R, E, A>
} = /*#__PURE__*/ fromPredicate_(FromEither)

/**
 * @category filtering
 * @since 2.0.0
 */
export const filterOrElse: {
  <E, A, B extends A>(refinement: Refinement<A, B>, onFalse: (a: A) => E): <R>(
    ma: ReaderTaskEither<R, E, A>
  ) => ReaderTaskEither<R, E, B>
  <E, A>(predicate: Predicate<A>, onFalse: (a: A) => E): <R, B extends A>(
    mb: ReaderTaskEither<R, E, B>
  ) => ReaderTaskEither<R, E, B>
  <E, A>(predicate: Predicate<A>, onFalse: (a: A) => E): <R>(ma: ReaderTaskEither<R, E, A>) => ReaderTaskEither<R, E, A>
} = /*#__PURE__*/ filterOrElse_(FromEither, Chain)

/**
 * Less strict version of [`filterOrElse`](#filterorelse).
 *
 * The `W` suffix (short for **W**idening) means that the error types will be merged.
 *
 * @category filtering
 * @since 2.9.0
 */
export const filterOrElseW: {
  <A, B extends A, E2>(refinement: Refinement<A, B>, onFalse: (a: A) => E2): <R, E1>(
    ma: ReaderTaskEither<R, E1, A>
  ) => ReaderTaskEither<R, E1 | E2, B>
  <A, E2>(predicate: Predicate<A>, onFalse: (a: A) => E2): <R, E1, B extends A>(
    mb: ReaderTaskEither<R, E1, B>
  ) => ReaderTaskEither<R, E1 | E2, B>
  <A, E2>(predicate: Predicate<A>, onFalse: (a: A) => E2): <R, E1>(
    ma: ReaderTaskEither<R, E1, A>
  ) => ReaderTaskEither<R, E1 | E2, A>
} = filterOrElse

/**
 * @category lifting
 * @since 2.4.0
 */
export const fromEitherK: <E, A extends ReadonlyArray<unknown>, B>(
  f: (...a: A) => E.Either<E, B>
) => <R = unknown>(...a: A) => ReaderTaskEither<R, E, B> = /*#__PURE__*/ fromEitherK_(FromEither)

/**
 * @category instances
 * @since 2.10.0
 */
export const FromIO: FromIO3<URI> = {
  URI,
  fromIO
}

/**
 * @category lifting
 * @since 2.10.0
 */
export const fromIOK: <A extends ReadonlyArray<unknown>, B>(
  f: (...a: A) => IO<B>
) => <R = unknown, E = never>(...a: A) => ReaderTaskEither<R, E, B> = /*#__PURE__*/ fromIOK_(FromIO)

/**
 * @category sequencing
 * @since 2.10.0
 */
export const chainIOK: <A, B>(
  f: (a: A) => IO<B>
) => <R, E>(first: ReaderTaskEither<R, E, A>) => ReaderTaskEither<R, E, B> = /*#__PURE__*/ chainIOK_(FromIO, Chain)

/**
 * @category sequencing
 * @since 2.10.0
 */
export const chainFirstIOK: <A, B>(
  f: (a: A) => IO<B>
) => <R, E>(first: ReaderTaskEither<R, E, A>) => ReaderTaskEither<R, E, A> = /*#__PURE__*/ chainFirstIOK_(FromIO, Chain)

/**
 * @category instances
 * @since 2.10.0
 */
export const FromTask: FromTask3<URI> = {
  URI,
  fromIO,
  fromTask
}

/**
 * @category lifting
 * @since 2.10.0
 */
export const fromTaskK: <A extends ReadonlyArray<unknown>, B>(
  f: (...a: A) => T.Task<B>
) => <R = unknown, E = never>(...a: A) => ReaderTaskEither<R, E, B> = /*#__PURE__*/ fromTaskK_(FromTask)

/**
 * @category sequencing
 * @since 2.10.0
 */
export const chainTaskK: <A, B>(
  f: (a: A) => T.Task<B>
) => <R, E>(first: ReaderTaskEither<R, E, A>) => ReaderTaskEither<R, E, B> = /*#__PURE__*/ chainTaskK_(FromTask, Chain)

/**
 * @category sequencing
 * @since 2.10.0
 */
export const chainFirstTaskK: <A, B>(
  f: (a: A) => T.Task<B>
) => <R, E>(first: ReaderTaskEither<R, E, A>) => ReaderTaskEither<R, E, A> = /*#__PURE__*/ chainFirstTaskK_(
  FromTask,
  Chain
)

// -------------------------------------------------------------------------------------
// utils
// -------------------------------------------------------------------------------------

/**
 * Make sure that a resource is cleaned up in the event of an exception (\*). The release action is called regardless of
 * whether the body action throws (\*) or returns.
 *
 * (\*) i.e. returns a `Left`
 *
 * @since 2.0.4
 */
export function bracket<R, E, A, B>(
  acquire: ReaderTaskEither<R, E, A>,
  use: (a: A) => ReaderTaskEither<R, E, B>,
  release: (a: A, e: Either<E, B>) => ReaderTaskEither<R, E, void>
): ReaderTaskEither<R, E, B> {
  return bracketW(acquire, use, release)
}

/**
 * Less strict version of [`bracket`](#bracket).
 *
 * @since 2.12.0
 */
export function bracketW<R1, E1, A, R2, E2, B, R3, E3>(
  acquire: ReaderTaskEither<R1, E1, A>,
  use: (a: A) => ReaderTaskEither<R2, E2, B>,
  release: (a: A, e: Either<E2, B>) => ReaderTaskEither<R3, E3, void>
): ReaderTaskEither<R1 & R2 & R3, E1 | E2 | E3, B> {
  return (r) =>
    TE.bracketW(
      acquire(r),
      (a) => use(a)(r),
      (a, e) => release(a, e)(r)
    )
}

// -------------------------------------------------------------------------------------
// do notation
// -------------------------------------------------------------------------------------

/**
 * @category do notation
 * @since 2.9.0
 */
export const Do: ReaderTaskEither<unknown, never, {}> = /*#__PURE__*/ of(_.emptyRecord)

/**
 * @category do notation
 * @since 2.8.0
 */
export const bindTo = /*#__PURE__*/ bindTo_(Functor)

const let_ = /*#__PURE__*/ let__(Functor)

export {
  /**
   * @category do notation
   * @since 2.13.0
   */
  let_ as let
}

/**
 * @category do notation
 * @since 2.8.0
 */
export const bind = /*#__PURE__*/ bind_(Chain)

/**
 * The `W` suffix (short for **W**idening) means that the environment types and the error types will be merged.
 *
 * @category do notation
 * @since 2.8.0
 */
export const bindW: <N extends string, A, R2, E2, B>(
  name: Exclude<N, keyof A>,
  f: (a: A) => ReaderTaskEither<R2, E2, B>
) => <R1, E1>(
  fa: ReaderTaskEither<R1, E1, A>
) => ReaderTaskEither<R1 & R2, E1 | E2, { readonly [K in keyof A | N]: K extends keyof A ? A[K] : B }> = bind as any

<<<<<<< HEAD
/**
 * @since 2.12.0
 */
export const bindEitherK = <N extends string, A, R, E, B>(name: Exclude<N, keyof A>, f: (a: A) => Either<E, B>) =>
  bind(name, (a) => fromEither<E, B, R>(f(a)))

/**
 * @since 2.12.0
 */
export const bindEitherKW: <N extends string, A, E2, B>(
  name: Exclude<N, keyof A>,
  f: (a: A) => Either<E2, B>
) => <R1, E1>(
  fa: ReaderTaskEither<R1, E1, A>
) => ReaderTaskEither<R1, E1 | E2, { readonly [K in keyof A | N]: K extends keyof A ? A[K] : B }> = bindEitherK as any

// -------------------------------------------------------------------------------------
// pipeable sequence S
// -------------------------------------------------------------------------------------

=======
>>>>>>> 9da2137e
/**
 * @category do notation
 * @since 2.8.0
 */
export const apS = /*#__PURE__*/ apS_(ApplyPar)

/**
 * Less strict version of [`apS`](#aps).
 *
 * The `W` suffix (short for **W**idening) means that the environment types and the error types will be merged.
 *
 * @category do notation
 * @since 2.8.0
 */
export const apSW: <A, N extends string, R2, E2, B>(
  name: Exclude<N, keyof A>,
  fb: ReaderTaskEither<R2, E2, B>
) => <R1, E1>(
  fa: ReaderTaskEither<R1, E1, A>
) => ReaderTaskEither<R1 & R2, E1 | E2, { readonly [K in keyof A | N]: K extends keyof A ? A[K] : B }> = apS as any

<<<<<<< HEAD
/**
 * @since 2.12.0
 */
export const apEitherSK = <A, N extends string, R, E, B>(name: Exclude<N, keyof A>, f: Either<E, B>) =>
  apS(name, fromEither<E, B, R>(f))

/**
 * @since 2.12.0
 */
export const apEitherSKW: <N extends string, A, E2, B>(
  name: Exclude<N, keyof A>,
  f: Either<E2, B>
) => <R1, E1>(
  fa: ReaderTaskEither<R1, E1, A>
) => ReaderTaskEither<R1, E1 | E2, { readonly [K in keyof A | N]: K extends keyof A ? A[K] : B }> = apEitherSK as any

// -------------------------------------------------------------------------------------
// sequence T
// -------------------------------------------------------------------------------------

=======
>>>>>>> 9da2137e
/**
 * @since 2.11.0
 */
export const ApT: ReaderTaskEither<unknown, never, readonly []> = /*#__PURE__*/ of(_.emptyReadonlyArray)

// -------------------------------------------------------------------------------------
// array utils
// -------------------------------------------------------------------------------------

/**
 * Equivalent to `ReadonlyNonEmptyArray#traverseWithIndex(ApplicativePar)`.
 *
 * @category traversing
 * @since 2.11.0
 */
export const traverseReadonlyNonEmptyArrayWithIndex = <A, R, E, B>(
  f: (index: number, a: A) => ReaderTaskEither<R, E, B>
): ((as: ReadonlyNonEmptyArray<A>) => ReaderTaskEither<R, E, ReadonlyNonEmptyArray<B>>) =>
  flow(R.traverseReadonlyNonEmptyArrayWithIndex(f), R.map(TE.traverseReadonlyNonEmptyArrayWithIndex(SK)))

/**
 * Equivalent to `ReadonlyArray#traverseWithIndex(ApplicativePar)`.
 *
 * @category traversing
 * @since 2.11.0
 */
export const traverseReadonlyArrayWithIndex = <A, R, E, B>(
  f: (index: number, a: A) => ReaderTaskEither<R, E, B>
): ((as: ReadonlyArray<A>) => ReaderTaskEither<R, E, ReadonlyArray<B>>) => {
  const g = traverseReadonlyNonEmptyArrayWithIndex(f)
  return (as) => (_.isNonEmpty(as) ? g(as) : ApT)
}

/**
 * Equivalent to `ReadonlyNonEmptyArray#traverseWithIndex(ApplicativeSeq)`.
 *
 * @category traversing
 * @since 2.11.0
 */
export const traverseReadonlyNonEmptyArrayWithIndexSeq = <A, R, E, B>(
  f: (index: number, a: A) => ReaderTaskEither<R, E, B>
): ((as: ReadonlyNonEmptyArray<A>) => ReaderTaskEither<R, E, ReadonlyNonEmptyArray<B>>) =>
  flow(R.traverseReadonlyNonEmptyArrayWithIndex(f), R.map(TE.traverseReadonlyNonEmptyArrayWithIndexSeq(SK)))

/**
 * Equivalent to `ReadonlyArray#traverseWithIndex(ApplicativeSeq)`.
 *
 * @category traversing
 * @since 2.11.0
 */
export const traverseReadonlyArrayWithIndexSeq = <A, R, E, B>(
  f: (index: number, a: A) => ReaderTaskEither<R, E, B>
): ((as: ReadonlyArray<A>) => ReaderTaskEither<R, E, ReadonlyArray<B>>) => {
  const g = traverseReadonlyNonEmptyArrayWithIndexSeq(f)
  return (as) => (_.isNonEmpty(as) ? g(as) : ApT)
}

/**
 * Equivalent to `ReadonlyArray#traverseWithIndex(Applicative)`.
 *
 * @category traversing
 * @since 2.9.0
 */
export const traverseArrayWithIndex: <R, E, A, B>(
  f: (index: number, a: A) => ReaderTaskEither<R, E, B>
) => (as: ReadonlyArray<A>) => ReaderTaskEither<R, E, ReadonlyArray<B>> = traverseReadonlyArrayWithIndex

/**
 * Equivalent to `ReadonlyArray#traverse(Applicative)`.
 *
 * @category traversing
 * @since 2.9.0
 */
export const traverseArray = <R, E, A, B>(
  f: (a: A) => ReaderTaskEither<R, E, B>
): ((as: ReadonlyArray<A>) => ReaderTaskEither<R, E, ReadonlyArray<B>>) =>
  traverseReadonlyArrayWithIndex((_, a) => f(a))

/**
 * Equivalent to `ReadonlyArray#sequence(Applicative)`.
 *
 * @category traversing
 * @since 2.9.0
 */
export const sequenceArray: <R, E, A>(
  arr: ReadonlyArray<ReaderTaskEither<R, E, A>>
) => ReaderTaskEither<R, E, ReadonlyArray<A>> = /*#__PURE__*/ traverseArray(identity)

/**
 * Equivalent to `ReadonlyArray#traverseWithIndex(ApplicativeSeq)`.
 *
 * @category traversing
 * @since 2.9.0
 */
export const traverseSeqArrayWithIndex: <R, E, A, B>(
  f: (index: number, a: A) => ReaderTaskEither<R, E, B>
) => (as: ReadonlyArray<A>) => ReaderTaskEither<R, E, ReadonlyArray<B>> = traverseReadonlyArrayWithIndexSeq

/**
 * Equivalent to `ReadonlyArray#traverse(ApplicativeSeq)`.
 *
 * @category traversing
 * @since 2.9.0
 */
export const traverseSeqArray = <R, E, A, B>(
  f: (a: A) => ReaderTaskEither<R, E, B>
): ((as: ReadonlyArray<A>) => ReaderTaskEither<R, E, ReadonlyArray<B>>) =>
  traverseReadonlyArrayWithIndexSeq((_, a) => f(a))

/**
 * Equivalent to `ReadonlyArray#sequence(ApplicativeSeq)`.
 *
 * @category traversing
 * @since 2.9.0
 */
export const sequenceSeqArray: <R, E, A>(
  arr: ReadonlyArray<ReaderTaskEither<R, E, A>>
) => ReaderTaskEither<R, E, ReadonlyArray<A>> = /*#__PURE__*/ traverseSeqArray(identity)

// -------------------------------------------------------------------------------------
// deprecated
// -------------------------------------------------------------------------------------

/**
 * This instance is deprecated, use small, specific instances instead.
 * For example if a function needs a `Functor` instance, pass `RTE.Functor` instead of `RTE.readerTaskEither`
 * (where `RTE` is from `import RTE from 'fp-ts/ReaderTaskEither'`)
 *
 * @category zone of death
 * @since 2.0.0
 * @deprecated
 */
export const readerTaskEither: Monad3<URI> & Bifunctor3<URI> & Alt3<URI> & MonadTask3<URI> & MonadThrow3<URI> = {
  URI,
  map: _map,
  of,
  ap: _apPar,
  chain: _chain,
  alt: _alt,
  bimap: _bimap,
  mapLeft: _mapLeft,
  fromIO,
  fromTask,
  throwError
}

/**
 * This instance is deprecated, use small, specific instances instead.
 * For example if a function needs a `Functor` instance, pass `RTE.Functor` instead of `RTE.readerTaskEitherSeq`
 * (where `RTE` is from `import RTE from 'fp-ts/ReaderTaskEither'`)
 *
 * @category zone of death
 * @since 2.0.0
 * @deprecated
 */

export const readerTaskEitherSeq: typeof readerTaskEither = {
  URI,
  map: _map,
  of,
  ap: _apSeq,
  chain: _chain,
  alt: _alt,
  bimap: _bimap,
  mapLeft: _mapLeft,
  fromIO,
  fromTask,
  throwError
}

/**
 * Use [`getApplySemigroup`](./Apply.ts.html#getapplysemigroup) instead.
 *
 * Semigroup returning the left-most `Left` value. If both operands are `Right`s then the inner values
 * are concatenated using the provided `Semigroup`
 *
 * @category zone of death
 * @since 2.0.0
 * @deprecated
 */
export const getApplySemigroup: <R, E, A>(S: Semigroup<A>) => Semigroup<ReaderTaskEither<R, E, A>> =
  /*#__PURE__*/ getApplySemigroup_(ApplySeq)

/**
 * Use [`getApplicativeMonoid`](./Applicative.ts.html#getapplicativemonoid) instead.
 *
 * @category zone of death
 * @since 2.0.0
 * @deprecated
 */
export const getApplyMonoid: <R, E, A>(M: Monoid<A>) => Monoid<ReaderTaskEither<R, E, A>> =
  /*#__PURE__*/ getApplicativeMonoid(ApplicativeSeq)

/**
 * Use [`getApplySemigroup`](./Apply.ts.html#getapplysemigroup) instead.
 *
 * @category zone of death
 * @since 2.0.0
 * @deprecated
 */
export const getSemigroup = <R, E, A>(S: Semigroup<A>): Semigroup<ReaderTaskEither<R, E, A>> =>
  getApplySemigroup_(RT.ApplySeq)(E.getSemigroup(S))

/**
 * Use [`getApplicativeReaderTaskValidation`](#getapplicativereadertaskvalidation) and [`getAltReaderTaskValidation`](#getaltreadertaskvalidation) instead.
 *
 * @category instances
 * @since 2.3.0
 * @deprecated
 */
export function getReaderTaskValidation<E>(
  SE: Semigroup<E>
): Monad3C<URI, E> & Bifunctor3<URI> & Alt3C<URI, E> & MonadTask3C<URI, E> & MonadThrow3C<URI, E> {
  const applicativeReaderTaskValidation = getApplicativeReaderTaskValidation(T.ApplicativePar, SE)
  const altReaderTaskValidation = getAltReaderTaskValidation(SE)
  return {
    URI,
    _E: undefined as any,
    map: _map,
    of,
    chain: _chain,
    bimap: _bimap,
    mapLeft: _mapLeft,
    ap: applicativeReaderTaskValidation.ap,
    alt: altReaderTaskValidation.alt,
    fromIO,
    fromTask,
    throwError
  }
}

/**
 * @category zone of death
 * @since 2.0.0
 * @deprecated
 */
/* istanbul ignore next */
export function run<R, E, A>(ma: ReaderTaskEither<R, E, A>, r: R): Promise<Either<E, A>> {
  return ma(r)()
}<|MERGE_RESOLUTION|>--- conflicted
+++ resolved
@@ -1483,15 +1483,14 @@
   fa: ReaderTaskEither<R1, E1, A>
 ) => ReaderTaskEither<R1 & R2, E1 | E2, { readonly [K in keyof A | N]: K extends keyof A ? A[K] : B }> = bind as any
 
-<<<<<<< HEAD
-/**
- * @since 2.12.0
+/**
+ * @since 2.13.0
  */
 export const bindEitherK = <N extends string, A, R, E, B>(name: Exclude<N, keyof A>, f: (a: A) => Either<E, B>) =>
   bind(name, (a) => fromEither<E, B, R>(f(a)))
 
 /**
- * @since 2.12.0
+ * @since 2.13.0
  */
 export const bindEitherKW: <N extends string, A, E2, B>(
   name: Exclude<N, keyof A>,
@@ -1500,12 +1499,6 @@
   fa: ReaderTaskEither<R1, E1, A>
 ) => ReaderTaskEither<R1, E1 | E2, { readonly [K in keyof A | N]: K extends keyof A ? A[K] : B }> = bindEitherK as any
 
-// -------------------------------------------------------------------------------------
-// pipeable sequence S
-// -------------------------------------------------------------------------------------
-
-=======
->>>>>>> 9da2137e
 /**
  * @category do notation
  * @since 2.8.0
@@ -1527,15 +1520,14 @@
   fa: ReaderTaskEither<R1, E1, A>
 ) => ReaderTaskEither<R1 & R2, E1 | E2, { readonly [K in keyof A | N]: K extends keyof A ? A[K] : B }> = apS as any
 
-<<<<<<< HEAD
-/**
- * @since 2.12.0
+/**
+ * @since 2.13.0
  */
 export const apEitherSK = <A, N extends string, R, E, B>(name: Exclude<N, keyof A>, f: Either<E, B>) =>
   apS(name, fromEither<E, B, R>(f))
 
 /**
- * @since 2.12.0
+ * @since 2.13.0
  */
 export const apEitherSKW: <N extends string, A, E2, B>(
   name: Exclude<N, keyof A>,
@@ -1544,12 +1536,6 @@
   fa: ReaderTaskEither<R1, E1, A>
 ) => ReaderTaskEither<R1, E1 | E2, { readonly [K in keyof A | N]: K extends keyof A ? A[K] : B }> = apEitherSK as any
 
-// -------------------------------------------------------------------------------------
-// sequence T
-// -------------------------------------------------------------------------------------
-
-=======
->>>>>>> 9da2137e
 /**
  * @since 2.11.0
  */
