/**
 * The `Eq` type class represents types which support decidable equality.
 *
 * Instances must satisfy the following laws:
 *
 * 1. Reflexivity: `E.equals(a, a) === true`
 * 2. Symmetry: `E.equals(a, b) === E.equals(b, a)`
 * 3. Transitivity: if `E.equals(a, b) === true` and `E.equals(b, c) === true`, then `E.equals(a, c) === true`
 *
 * @since 2.0.0
 */
import { Contravariant1 } from './Contravariant'
import { pipe } from './function'
import { Monoid } from './Monoid'
import { ReadonlyRecord } from './ReadonlyRecord'
import { Semigroup } from './Semigroup'

// -------------------------------------------------------------------------------------
// model
// -------------------------------------------------------------------------------------

/**
 * @category type classes
 * @since 2.0.0
 */
export interface Eq<A> {
  readonly equals: (x: A, y: A) => boolean
}

// -------------------------------------------------------------------------------------
// constructors
// -------------------------------------------------------------------------------------

/**
 * @category constructors
 * @since 2.0.0
 */
<<<<<<< HEAD
export const fromEquals = <A>(equals: (x: A, y: A) => boolean): Eq<A> => ({
  equals: (x, y) => x === y || equals(x, y)
})
=======
export function fromEquals<A>(equals: Eq<A>['equals']): Eq<A> {
  return {
    equals: (x, y) => x === y || equals(x, y)
  }
}
>>>>>>> 4c65b446

// -------------------------------------------------------------------------------------
// combinators
// -------------------------------------------------------------------------------------

/**
 * @category combinators
 * @since 2.10.0
 */
export const struct = <A>(eqs: { [K in keyof A]: Eq<A[K]> }): Eq<{ readonly [K in keyof A]: A[K] }> =>
  fromEquals((first, second) => {
    for (const key in eqs) {
      if (!eqs[key].equals(first[key], second[key])) {
        return false
      }
    }
    return true
  })

/**
 * Given a tuple of `Eq`s returns a `Eq` for the tuple
 *
 * @example
 * import { tuple } from 'fp-ts/Eq'
 * import * as S from 'fp-ts/string'
 * import * as N from 'fp-ts/number'
 * import * as B from 'fp-ts/boolean'
 *
 * const E = tuple(S.Eq, N.Eq, B.Eq)
 * assert.strictEqual(E.equals(['a', 1, true], ['a', 1, true]), true)
 * assert.strictEqual(E.equals(['a', 1, true], ['b', 1, true]), false)
 * assert.strictEqual(E.equals(['a', 1, true], ['a', 2, true]), false)
 * assert.strictEqual(E.equals(['a', 1, true], ['a', 1, false]), false)
 *
 * @category combinators
 * @since 2.10.0
 */
export const tuple = <A extends ReadonlyArray<unknown>>(...eqs: { [K in keyof A]: Eq<A[K]> }): Eq<Readonly<A>> =>
  fromEquals((first, second) => eqs.every((E, i) => E.equals(first[i], second[i])))

// -------------------------------------------------------------------------------------
// non-pipeables
// -------------------------------------------------------------------------------------

/* istanbul ignore next */
const contramap_: <A, B>(fa: Eq<A>, f: (b: B) => A) => Eq<B> = (fa, f) => pipe(fa, contramap(f))

// -------------------------------------------------------------------------------------
// type class members
// -------------------------------------------------------------------------------------

/**
 * @category Contravariant
 * @since 2.0.0
 */
export const contramap: <A, B>(f: (b: B) => A) => (fa: Eq<A>) => Eq<B> = (f) => (fa) =>
  fromEquals((x, y) => fa.equals(f(x), f(y)))

// -------------------------------------------------------------------------------------
// instances
// -------------------------------------------------------------------------------------

/**
 * @category instances
 * @since 2.0.0
 */
export const URI = 'Eq'

/**
 * @category instances
 * @since 2.0.0
 */
export type URI = typeof URI

declare module './HKT' {
  interface URItoKind<A> {
    readonly [URI]: Eq<A>
  }
}

/**
 * @category instances
 * @since 2.5.0
 */
export const eqStrict: Eq<unknown> = {
  equals: (a, b) => a === b
}

const empty: Eq<unknown> = {
  equals: () => true
}

/**
 * @category instances
 * @since 2.10.0
 */
export const getSemigroup = <A>(): Semigroup<Eq<A>> => ({
  concat: (x, y) => fromEquals((a, b) => x.equals(a, b) && y.equals(a, b))
})

/**
 * @category instances
 * @since 2.6.0
 */
export const getMonoid = <A>(): Monoid<Eq<A>> => ({
  concat: getSemigroup<A>().concat,
  empty
})

/**
 * @category instances
 * @since 2.7.0
 */
export const Contravariant: Contravariant1<URI> = {
  URI,
  contramap: contramap_
}

// -------------------------------------------------------------------------------------
// deprecated
// -------------------------------------------------------------------------------------

/**
 * Use [`tuple`](#tuple) instead.
 *
 * @category combinators
 * @since 2.0.0
 * @deprecated
 */
export const getTupleEq: <T extends ReadonlyArray<Eq<any>>>(
  ...eqs: T
) => Eq<{ [K in keyof T]: T[K] extends Eq<infer A> ? A : never }> = tuple

/**
 * Use [`struct`](#struct) instead.
 *
 * @category combinators
 * @since 2.0.0
 * @deprecated
 */
export const getStructEq: <O extends ReadonlyRecord<string, any>>(eqs: { [K in keyof O]: Eq<O[K]> }) => Eq<O> = struct

/**
 * Use [`eqStrict`](#eqstrict) instead
 *
 * @since 2.0.0
 * @deprecated
 */
export const strictEqual: <A>(a: A, b: A) => boolean = eqStrict.equals

/**
 * Use small, specific instances instead.
 *
 * @category instances
 * @since 2.0.0
 * @deprecated
 */
export const eq: Contravariant1<URI> = Contravariant

/**
 * Use [`Eq`](./boolean.ts.html#eq) instead.
 *
 * @category instances
 * @since 2.0.0
 * @deprecated
 */
export const eqBoolean: Eq<boolean> = eqStrict

/**
 * Use [`Eq`](./string.ts.html#eq) instead.
 *
 * @category instances
 * @since 2.0.0
 * @deprecated
 */
export const eqString: Eq<string> = eqStrict

/**
 * Use [`Eq`](./number.ts.html#eq) instead.
 *
 * @category instances
 * @since 2.0.0
 * @deprecated
 */
export const eqNumber: Eq<number> = eqStrict

/**
 * Use [`Eq`](./Date.ts.html#eq) instead.
 *
 * @category instances
 * @since 2.0.0
 * @deprecated
 */
export const eqDate: Eq<Date> = {
  equals: (first, second) => first.valueOf() === second.valueOf()
}<|MERGE_RESOLUTION|>--- conflicted
+++ resolved
@@ -35,17 +35,9 @@
  * @category constructors
  * @since 2.0.0
  */
-<<<<<<< HEAD
-export const fromEquals = <A>(equals: (x: A, y: A) => boolean): Eq<A> => ({
+export const fromEquals = <A>(equals: Eq<A>['equals']): Eq<A> => ({
   equals: (x, y) => x === y || equals(x, y)
 })
-=======
-export function fromEquals<A>(equals: Eq<A>['equals']): Eq<A> {
-  return {
-    equals: (x, y) => x === y || equals(x, y)
-  }
-}
->>>>>>> 4c65b446
 
 // -------------------------------------------------------------------------------------
 // combinators
