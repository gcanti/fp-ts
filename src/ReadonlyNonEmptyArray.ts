--- conflicted
+++ resolved
@@ -1276,7 +1276,6 @@
 // -------------------------------------------------------------------------------------
 
 /**
-<<<<<<< HEAD
  * This is just `sort` followed by `group`.
  *
  * @category combinators
@@ -1296,10 +1295,7 @@
 }
 
 /**
- * Use `ReadonlyArray`'s `filter` instead.
-=======
  * Use [`filter`](./ReadonlyArray.ts.html#filter) instead.
->>>>>>> e33bf40b
  *
  * @category combinators
  * @since 2.5.0
