--- conflicted
+++ resolved
@@ -72,8 +72,6 @@
       E.right('foo')
     )
   })
-<<<<<<< HEAD
-=======
 
   it('chainFirstW', async () => {
     assert.deepStrictEqual(
@@ -84,7 +82,6 @@
       E.right('foo')
     )
   })
->>>>>>> d87f6228
 
   it('flatten', async () => {
     assert.deepStrictEqual(await pipe(_.right(_.right('a')), _.flatten)(), E.right('a'))
