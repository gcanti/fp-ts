import * as assert from 'assert'
import * as fc from 'fast-check'
import { isDeepStrictEqual } from 'util'
import * as E from '../src/Either'
import * as Eq from '../src/Eq'
import { identity, pipe, tuple } from '../src/function'
import * as M from '../src/Monoid'
import * as O from '../src/Option'
import * as Ord from '../src/Ord'
import * as _ from '../src/ReadonlyArray'
import * as Show from '../src/Show'
import * as T from '../src/Task'

describe('ReadonlyArray', () => {
  describe('pipeables', () => {
    it('traverse', () => {
      const traverse = _.traverse(O.Applicative)((n: number): O.Option<number> => (n % 2 === 0 ? O.none : O.some(n)))
      assert.deepStrictEqual(traverse([1, 2]), O.none)
      assert.deepStrictEqual(traverse([1, 3]), O.some([1, 3]))
    })

    it('sequence', () => {
      const sequence = _.sequence(O.Applicative)
      assert.deepStrictEqual(sequence([O.some(1), O.some(3)]), O.some([1, 3]))
      assert.deepStrictEqual(sequence([O.some(1), O.none]), O.none)
    })

    it('traverseWithIndex', () => {
      assert.deepStrictEqual(
        pipe(
          ['a', 'bb'],
          _.traverseWithIndex(O.Applicative)((i, s) => (s.length >= 1 ? O.some(s + i) : O.none))
        ),
        O.some(['a0', 'bb1'])
      )
      assert.deepStrictEqual(
        pipe(
          ['a', 'bb'],
          _.traverseWithIndex(O.Applicative)((i, s) => (s.length > 1 ? O.some(s + i) : O.none))
        ),
        O.none
      )
    })

    it('lookup', () => {
      assert.deepStrictEqual(_.lookup(0, [1, 2, 3]), O.some(1))
      assert.deepStrictEqual(_.lookup(3, [1, 2, 3]), O.none)
      assert.deepStrictEqual(pipe([1, 2, 3], _.lookup(0)), O.some(1))
      assert.deepStrictEqual(pipe([1, 2, 3], _.lookup(3)), O.none)
    })

    it('elem', () => {
      assert.deepStrictEqual(_.elem(Eq.eqNumber)(2, [1, 2, 3]), true)
      assert.deepStrictEqual(_.elem(Eq.eqNumber)(0, [1, 2, 3]), false)
      assert.deepStrictEqual(pipe([1, 2, 3], _.elem(Eq.eqNumber)(2)), true)
      assert.deepStrictEqual(pipe([1, 2, 3], _.elem(Eq.eqNumber)(0)), false)
    })

    it('unfold', () => {
      const as = _.unfold(5, (n) => (n > 0 ? O.some([n, n - 1]) : O.none))
      assert.deepStrictEqual(as, [5, 4, 3, 2, 1])
    })

    it('wither', async () => {
      const wither = _.wither(T.ApplicativePar)((n: number) => T.of(n > 2 ? O.some(n + 1) : O.none))
      assert.deepStrictEqual(await pipe([], wither)(), [])
      assert.deepStrictEqual(await pipe([1, 3], wither)(), [4])
    })

    it('wilt', async () => {
      const wilt = _.wilt(T.ApplicativePar)((n: number) => T.of(n > 2 ? E.right(n + 1) : E.left(n - 1)))
      assert.deepStrictEqual(await pipe([], wilt)(), { left: [], right: [] })
      assert.deepStrictEqual(await pipe([1, 3], wilt)(), { left: [0], right: [4] })
    })

    it('map', () => {
      assert.deepStrictEqual(
        pipe(
          [1, 2, 3],
          _.map((n) => n * 2)
        ),
        [2, 4, 6]
      )
    })

    it('mapWithIndex', () => {
      assert.deepStrictEqual(
        pipe(
          [1, 2, 3],
          _.mapWithIndex((i, n) => n + i)
        ),
        [1, 3, 5]
      )
    })

    it('alt', () => {
      assert.deepStrictEqual(
        pipe(
          [1, 2],
          _.alt(() => [3, 4])
        ),
        [1, 2, 3, 4]
      )
    })

    it('ap', () => {
      assert.deepStrictEqual(pipe([(x: number) => x * 2, (x: number) => x * 3], _.ap([1, 2, 3])), [2, 4, 6, 3, 6, 9])
    })

    it('apFirst', () => {
      assert.deepStrictEqual(pipe([1, 2], _.apFirst(['a', 'b', 'c'])), [1, 1, 1, 2, 2, 2])
    })

    it('apSecond', () => {
      assert.deepStrictEqual(pipe([1, 2], _.apSecond(['a', 'b', 'c'])), ['a', 'b', 'c', 'a', 'b', 'c'])
    })

    it('chain', () => {
      assert.deepStrictEqual(
        pipe(
          [1, 2, 3],
          _.chain((n) => [n, n + 1])
        ),
        [1, 2, 2, 3, 3, 4]
      )
    })

    it('chainWithIndex', () => {
      assert.deepStrictEqual(
        pipe(
          [1, 2, 3],
          _.chainWithIndex((i, n) => [n + i])
        ),
        [1, 3, 5]
      )
    })

    it('chainFirst', () => {
      assert.deepStrictEqual(
        pipe(
          [1, 2, 3],
          _.chainFirst((n) => [n, n + 1])
        ),
        [1, 1, 2, 2, 3, 3]
      )
    })

    it('extend', () => {
      const sum = (as: ReadonlyArray<number>) => M.fold(M.monoidSum)(as)
      assert.deepStrictEqual(pipe([1, 2, 3, 4], _.extend(sum)), [10, 9, 7, 4])
      assert.deepStrictEqual(pipe([1, 2, 3, 4], _.extend(identity)), [[1, 2, 3, 4], [2, 3, 4], [3, 4], [4]])
    })

    it('foldMap', () => {
      assert.deepStrictEqual(pipe(['a', 'b', 'c'], _.foldMap(M.monoidString)(identity)), 'abc')
      assert.deepStrictEqual(pipe([], _.foldMap(M.monoidString)(identity)), '')
    })

    it('compact', () => {
      assert.deepStrictEqual(_.compact([]), [])
      assert.deepStrictEqual(_.compact([O.some(1), O.some(2), O.some(3)]), [1, 2, 3])
      assert.deepStrictEqual(_.compact([O.some(1), O.none, O.some(3)]), [1, 3])
    })

    it('separate', () => {
      assert.deepStrictEqual(_.separate([]), { left: [], right: [] })
      assert.deepStrictEqual(_.separate([E.left(123), E.right('123')]), { left: [123], right: ['123'] })
    })

    it('filter', () => {
      const g = (n: number) => n % 2 === 1
      assert.deepStrictEqual(pipe([1, 2, 3], _.filter(g)), [1, 3])
      const x = pipe([O.some(3), O.some(2), O.some(1)], _.filter(O.isSome))
      assert.deepStrictEqual(x, [O.some(3), O.some(2), O.some(1)])
      const y = pipe([O.some(3), O.none, O.some(1)], _.filter(O.isSome))
      assert.deepStrictEqual(y, [O.some(3), O.some(1)])
    })

    it('filterWithIndex', () => {
      const f = (n: number) => n % 2 === 0
      assert.deepStrictEqual(pipe(['a', 'b', 'c'], _.filterWithIndex(f)), ['a', 'c'])
    })

    it('filterMap', () => {
      const f = (n: number) => (n % 2 === 0 ? O.none : O.some(n))
      assert.deepStrictEqual(pipe([1, 2, 3], _.filterMap(f)), [1, 3])
      assert.deepStrictEqual(pipe([], _.filterMap(f)), [])
    })

    it('foldMapWithIndex', () => {
      assert.deepStrictEqual(
        pipe(
          ['a', 'b'],
          _.foldMapWithIndex(M.monoidString)((i, a) => i + a)
        ),
        '0a1b'
      )
    })

    it('filterMapWithIndex', () => {
      const f = (i: number, n: number) => ((i + n) % 2 === 0 ? O.none : O.some(n))
      assert.deepStrictEqual(pipe([1, 2, 4], _.filterMapWithIndex(f)), [1, 2])
      assert.deepStrictEqual(pipe([], _.filterMapWithIndex(f)), [])
    })

    it('partitionMap', () => {
      assert.deepStrictEqual(pipe([], _.partitionMap(identity)), { left: [], right: [] })
      assert.deepStrictEqual(pipe([E.right(1), E.left('foo'), E.right(2)], _.partitionMap(identity)), {
        left: ['foo'],
        right: [1, 2]
      })
    })

    it('partition', () => {
      assert.deepStrictEqual(
        pipe(
          [],
          _.partition((n) => n > 2)
        ),
        { left: [], right: [] }
      )
      assert.deepStrictEqual(
        pipe(
          [1, 3],
          _.partition((n) => n > 2)
        ),
        { left: [1], right: [3] }
      )
    })

    it('partitionMapWithIndex', () => {
      assert.deepStrictEqual(
        pipe(
          [],
          _.partitionMapWithIndex((_, a) => a)
        ),
        { left: [], right: [] }
      )
      assert.deepStrictEqual(
        pipe(
          [E.right(1), E.left('foo'), E.right(2)],
          _.partitionMapWithIndex((i, a) =>
            pipe(
              a,
              E.filterOrElse(
                (n) => n > i,
                () => 'err'
              )
            )
          )
        ),
        {
          left: ['foo', 'err'],
          right: [1]
        }
      )
    })

    it('partitionWithIndex', () => {
      assert.deepStrictEqual(
        pipe(
          [],
          _.partitionWithIndex((i, n) => i + n > 2)
        ),
        { left: [], right: [] }
      )
      assert.deepStrictEqual(
        pipe(
          [1, 2],
          _.partitionWithIndex((i, n) => i + n > 2)
        ),
        { left: [1], right: [2] }
      )
    })

    it('reduce', () => {
      assert.deepStrictEqual(
        pipe(
          ['a', 'b', 'c'],
          _.reduce('', (acc, a) => acc + a)
        ),
        'abc'
      )
    })

    it('reduceWithIndex', () => {
      assert.deepStrictEqual(
        pipe(
          ['a', 'b'],
          _.reduceWithIndex('', (i, b, a) => b + i + a)
        ),
        '0a1b'
      )
    })

    it('reduceRight', () => {
      const as: ReadonlyArray<string> = ['a', 'b', 'c']
      const b = ''
      const f = (a: string, acc: string) => acc + a
      assert.deepStrictEqual(pipe(as, _.reduceRight(b, f)), 'cba')
      const x2: ReadonlyArray<string> = []
      assert.deepStrictEqual(pipe(x2, _.reduceRight(b, f)), '')
    })

    it('reduceRightWithIndex', () => {
      assert.deepStrictEqual(
        pipe(
          ['a', 'b'],
          _.reduceRightWithIndex('', (i, a, b) => b + i + a)
        ),
        '1b0a'
      )
    })

    it('duplicate', () => {
      assert.deepStrictEqual(pipe(['a', 'b'], _.duplicate), [['a', 'b'], ['b']])
    })
  })

  it('getMonoid', () => {
    const M = _.getMonoid<number>()
    assert.deepStrictEqual(M.concat([1, 2], [3, 4]), [1, 2, 3, 4])
    assert.deepStrictEqual(M.concat([1, 2], M.empty), [1, 2])
    assert.deepStrictEqual(M.concat(M.empty, [1, 2]), [1, 2])
  })

  it('getEq', () => {
    const O = _.getEq(Ord.ordString)
    assert.deepStrictEqual(O.equals([], []), true, '[] ]')
    assert.deepStrictEqual(O.equals(['a'], ['a']), true, '[a], [a]')
    assert.deepStrictEqual(O.equals(['a', 'b'], ['a', 'b']), true, '[a, b], [a, b]')
    assert.deepStrictEqual(O.equals(['a'], []), false, '[a] []')
    assert.deepStrictEqual(O.equals([], ['a']), false, '[], [a]')
    assert.deepStrictEqual(O.equals(['a'], ['b']), false, '[a], [b]')
    assert.deepStrictEqual(O.equals(['a', 'b'], ['b', 'a']), false, '[a, b], [b, a]')
    assert.deepStrictEqual(O.equals(['a', 'a'], ['a']), false, '[a, a], [a]')
  })

  it('getOrd', () => {
    const O = _.getOrd(Ord.ordString)
    assert.deepStrictEqual(O.compare([], []), 0, '[] ]')
    assert.deepStrictEqual(O.compare(['a'], ['a']), 0, '[a], [a]')

    assert.deepStrictEqual(O.compare(['b'], ['a']), 1, '[b], [a]')
    assert.deepStrictEqual(O.compare(['a'], ['b']), -1, '[a], [b]')

    assert.deepStrictEqual(O.compare(['a'], []), 1, '[a] []')
    assert.deepStrictEqual(O.compare([], ['a']), -1, '[], [a]')
    assert.deepStrictEqual(O.compare(['a', 'a'], ['a']), 1, '[a, a], [a]')
    assert.deepStrictEqual(O.compare(['a', 'a'], ['b']), -1, '[a, a], [a]')

    assert.deepStrictEqual(O.compare(['a', 'a'], ['a', 'a']), 0, '[a, a], [a, a]')
    assert.deepStrictEqual(O.compare(['a', 'b'], ['a', 'b']), 0, '[a, b], [a, b]')

    assert.deepStrictEqual(O.compare(['a', 'a'], ['a', 'b']), -1, '[a, a], [a, b]')
    assert.deepStrictEqual(O.compare(['a', 'b'], ['a', 'a']), 1, '[a, b], [a, a]')

    assert.deepStrictEqual(O.compare(['a', 'b'], ['b', 'a']), -1, '[a, b], [b, a]')
    assert.deepStrictEqual(O.compare(['b', 'a'], ['a', 'a']), 1, '[b, a], [a, a]')
    assert.deepStrictEqual(O.compare(['b', 'a'], ['a', 'b']), 1, '[b, b], [a, a]')
    assert.deepStrictEqual(O.compare(['b', 'b'], ['b', 'a']), 1, '[b, b], [b, a]')
    assert.deepStrictEqual(O.compare(['b', 'a'], ['b', 'b']), -1, '[b, a], [b, b]')
  })

  it('isEmpty', () => {
    const as: ReadonlyArray<number> = [1, 2, 3]
    assert.deepStrictEqual(_.isEmpty(as), false)
    assert.deepStrictEqual(_.isEmpty([]), true)
  })

  it('isNotEmpty', () => {
    const as: ReadonlyArray<number> = [1, 2, 3]
    assert.deepStrictEqual(_.isNonEmpty(as), true)
    assert.deepStrictEqual(_.isNonEmpty([]), false)
  })

  it('cons', () => {
    assert.deepStrictEqual(_.cons(0, [1, 2, 3]), [0, 1, 2, 3])
    assert.deepStrictEqual(_.cons([1], [[2]]), [[1], [2]])
    assert.deepStrictEqual(pipe([1, 2, 3], _.cons(0)), [0, 1, 2, 3])
    assert.deepStrictEqual(pipe([[2]], _.cons([1])), [[1], [2]])
  })

  it('snoc', () => {
    const as: ReadonlyArray<number> = [1, 2, 3]
    assert.deepStrictEqual(_.snoc(as, 4), [1, 2, 3, 4])
    assert.deepStrictEqual(_.snoc([[1]], [2]), [[1], [2]])
  })

  it('head', () => {
    const as: ReadonlyArray<number> = [1, 2, 3]
    assert.deepStrictEqual(_.head(as), O.some(1))
    assert.deepStrictEqual(_.head([]), O.none)
  })

  it('last', () => {
    const as: ReadonlyArray<number> = [1, 2, 3]
    assert.deepStrictEqual(_.last(as), O.some(3))
    assert.deepStrictEqual(_.last([]), O.none)
  })

  it('tail', () => {
    const as: ReadonlyArray<number> = [1, 2, 3]
    assert.deepStrictEqual(_.tail(as), O.some([2, 3]))
    assert.deepStrictEqual(_.tail([]), O.none)
  })

  it('takeLeft', () => {
    assert.deepStrictEqual(_.takeLeft(2)([]), [])
    assert.deepStrictEqual(_.takeLeft(2)([1, 2, 3]), [1, 2])
    assert.deepStrictEqual(_.takeLeft(0)([1, 2, 3]), [])
  })

  it('takeRight', () => {
    assert.deepStrictEqual(_.takeRight(2)([1, 2, 3, 4, 5]), [4, 5])
    assert.deepStrictEqual(_.takeRight(0)([1, 2, 3, 4, 5]), [])
    assert.deepStrictEqual(_.takeRight(2)([]), [])
    assert.deepStrictEqual(_.takeRight(5)([1, 2, 3, 4, 5]), [1, 2, 3, 4, 5])
    assert.deepStrictEqual(_.takeRight(10)([1, 2, 3, 4, 5]), [1, 2, 3, 4, 5])
  })

  it('spanLeft', () => {
    assert.deepStrictEqual(_.spanLeft((n: number) => n % 2 === 1)([1, 3, 2, 4, 5]), { init: [1, 3], rest: [2, 4, 5] })
  })

  it('takeLeftWhile', () => {
    const f = (n: number) => n % 2 === 0
    assert.deepStrictEqual(_.takeLeftWhile(f)([2, 4, 3, 6]), [2, 4])
    assert.deepStrictEqual(_.takeLeftWhile(f)([]), [])
    assert.deepStrictEqual(_.takeLeftWhile(f)([1, 2, 4]), [])
    assert.deepStrictEqual(_.takeLeftWhile(f)([2, 4]), [2, 4])
  })

  it('dropLeft', () => {
    assert.deepStrictEqual(_.dropLeft(2)([1, 2, 3]), [3])
    assert.deepStrictEqual(_.dropLeft(10)([1, 2, 3]), [])
    assert.deepStrictEqual(_.dropLeft(0)([1, 2, 3]), [1, 2, 3])
  })

  it('dropRight', () => {
    assert.deepStrictEqual(_.dropRight(2)([1, 2, 3, 4, 5]), [1, 2, 3])
    assert.deepStrictEqual(_.dropRight(10)([1, 2, 3, 4, 5]), [])
    assert.deepStrictEqual(_.dropRight(0)([1, 2, 3, 4, 5]), [1, 2, 3, 4, 5])
  })

  it('dropLeftWhile', () => {
    const f = (n: number) => n % 2 === 0
    const g = (n: number) => n % 2 === 1
    assert.deepStrictEqual(_.dropLeftWhile(f)([1, 3, 2, 4, 5]), [1, 3, 2, 4, 5])
    assert.deepStrictEqual(_.dropLeftWhile(g)([1, 3, 2, 4, 5]), [2, 4, 5])
    assert.deepStrictEqual(_.dropLeftWhile(f)([]), [])
    assert.deepStrictEqual(_.dropLeftWhile(f)([2, 4, 1]), [1])
    assert.deepStrictEqual(_.dropLeftWhile(f)([2, 4]), [])
  })

  it('init', () => {
    const as: ReadonlyArray<number> = [1, 2, 3]
    assert.deepStrictEqual(_.init(as), O.some([1, 2]))
    assert.deepStrictEqual(_.init([]), O.none)
  })

  it('findIndex', () => {
    assert.deepStrictEqual(_.findIndex((x) => x === 2)([1, 2, 3]), O.some(1))
    assert.deepStrictEqual(_.findIndex((x) => x === 2)([]), O.none)
  })

  it('findFirst', () => {
    assert.deepStrictEqual(
      pipe(
        [],
        _.findFirst((x: { readonly a: number }) => x.a > 1)
      ),
      O.none
    )
    assert.deepStrictEqual(
      pipe(
        [{ a: 1 }, { a: 2 }, { a: 3 }],
        _.findFirst((x) => x.a > 1)
      ),
      O.some({ a: 2 })
    )
    assert.deepStrictEqual(
      pipe(
        [{ a: 1 }, { a: 2 }, { a: 3 }],
        _.findFirst((x) => x.a > 3)
      ),
      O.none
    )
  })

  it('findFirstMap', () => {
    assert.deepStrictEqual(
      pipe(
        [1, 2, 3],
        _.findFirstMap((n) => (n > 1 ? O.some(n * 2) : O.none))
      ),
      O.some(4)
    )
    assert.deepStrictEqual(
      pipe(
        [1],
        _.findFirstMap((n) => (n < 1 ? O.some(n * 2) : O.none))
      ),
      O.none
    )
  })

  it('findLast', () => {
    assert.deepStrictEqual(
      pipe(
        [],
        _.findLast((x: { readonly a: number }) => x.a > 1)
      ),
      O.none
    )
    assert.deepStrictEqual(
      pipe(
        [{ a: 1 }, { a: 2 }, { a: 3 }],
        _.findLast((x) => x.a > 1)
      ),
      O.some({ a: 3 })
    )
    assert.deepStrictEqual(
      pipe(
        [{ a: 1 }, { a: 2 }, { a: 3 }],
        _.findLast((x) => x.a > 3)
      ),
      O.none
    )
  })

  it('findLastMap', () => {
    assert.deepStrictEqual(
      pipe(
        [1, 2, 3],
        _.findLastMap((n) => (n > 1 ? O.some(n * 2) : O.none))
      ),
      O.some(6)
    )
    assert.deepStrictEqual(
      pipe(
        [1],
        _.findLastMap((n) => (n > 1 ? O.some(n * 2) : O.none))
      ),
      O.none
    )
  })

  it('findLastIndex', () => {
    interface X {
      readonly a: number
      readonly b: number
    }
    const xs: ReadonlyArray<X> = [
      { a: 1, b: 0 },
      { a: 1, b: 1 }
    ]
    assert.deepStrictEqual(_.findLastIndex((x: X) => x.a === 1)(xs), O.some(1))
    assert.deepStrictEqual(_.findLastIndex((x: X) => x.a === 4)(xs), O.none)
    assert.deepStrictEqual(_.findLastIndex((x: X) => x.a === 1)([]), O.none)
  })

  it('insertAt', () => {
    assert.deepStrictEqual(_.insertAt(1, 1)([]), O.none)
    assert.deepStrictEqual(_.insertAt(0, 1)([]), O.some([1]))
    assert.deepStrictEqual(_.insertAt(2, 5)([1, 2, 3, 4]), O.some([1, 2, 5, 3, 4]))
  })

  it('unsafeUpdateAt', () => {
    // should return the same reference if nothing changed
    const x = { a: 1 }
    const as: ReadonlyArray<{ readonly a: number }> = [x]
    const result = _.unsafeUpdateAt(0, x, as)
    assert.deepStrictEqual(result, as)
  })

  it('updateAt', () => {
    const as: ReadonlyArray<number> = [1, 2, 3]
    assert.deepStrictEqual(_.updateAt(1, 1)(as), O.some([1, 1, 3]))
    assert.deepStrictEqual(_.updateAt(1, 1)([]), O.none)
  })

  it('deleteAt', () => {
    const as: ReadonlyArray<number> = [1, 2, 3]
    assert.deepStrictEqual(_.deleteAt(0)(as), O.some([2, 3]))
    assert.deepStrictEqual(_.deleteAt(1)([]), O.none)
  })

  it('modifyAt', () => {
    const as: ReadonlyArray<number> = [1, 2, 3]
    const double = (x: number): number => x * 2
    assert.deepStrictEqual(_.modifyAt(1, double)(as), O.some([1, 4, 3]))
    assert.deepStrictEqual(_.modifyAt(1, double)([]), O.none)
  })

  it('sort', () => {
<<<<<<< HEAD
    assert.deepStrictEqual(_.sort(Ord.ordNumber)([3, 2, 1]), [1, 2, 3])
    assert.strictEqual(_.sort(Ord.ordNumber)(_.empty), _.empty)
    const byName = pipe(
      Ord.ordString,
      Ord.contramap((x: { readonly name: string }) => x.name)
    )
    assert.deepStrictEqual(
      _.sort(byName)([
        { name: 'b', age: 0 },
        { name: 'a', age: 1 },
        { name: 'c', age: 2 }
      ]),
      [
        { name: 'a', age: 1 },
        { name: 'b', age: 0 },
        { name: 'c', age: 2 }
      ]
    )
=======
    const O = pipe(
      Ord.ordNumber,
      Ord.contramap((x: { readonly a: number }) => x.a)
    )
    assert.deepStrictEqual(
      pipe(
        [
          { a: 3, b: 'b1' },
          { a: 2, b: 'b2' },
          { a: 1, b: 'b3' }
        ],
        _.sort(O)
      ),
      [
        { a: 1, b: 'b3' },
        { a: 2, b: 'b2' },
        { a: 3, b: 'b1' }
      ]
    )
    assert.strictEqual(_.sort(Ord.ordNumber)(_.empty), _.empty)
>>>>>>> d87f6228
  })

  it('zipWith', () => {
    assert.deepStrictEqual(
      _.zipWith([1, 2, 3], ['a', 'b', 'c', 'd'], (n, s) => s + n),
      ['a1', 'b2', 'c3']
    )
  })

  it('zip', () => {
    assert.deepStrictEqual(_.zip([1, 2, 3], ['a', 'b', 'c', 'd']), [
      [1, 'a'],
      [2, 'b'],
      [3, 'c']
    ])
    assert.deepStrictEqual(pipe([1, 2, 3], _.zip(['a', 'b', 'c', 'd'])), [
      [1, 'a'],
      [2, 'b'],
      [3, 'c']
    ])
  })

  it('unzip', () => {
    assert.deepStrictEqual(
      _.unzip([
        [1, 'a'],
        [2, 'b'],
        [3, 'c']
      ]),
      [
        [1, 2, 3],
        ['a', 'b', 'c']
      ]
    )
  })

  it('rights', () => {
    assert.deepStrictEqual(_.rights([E.right(1), E.left('foo'), E.right(2)]), [1, 2])
    assert.deepStrictEqual(_.rights([]), [])
  })

  it('lefts', () => {
    assert.deepStrictEqual(_.lefts([E.right(1), E.left('foo'), E.right(2)]), ['foo'])
    assert.deepStrictEqual(_.lefts([]), [])
  })

  it('flatten', () => {
    assert.deepStrictEqual(_.flatten([[1], [2], [3]]), [1, 2, 3])
  })

  it('rotate', () => {
    assert.deepStrictEqual(_.rotate(1)([]), [])
    assert.deepStrictEqual(_.rotate(1)([1]), [1])
    assert.deepStrictEqual(_.rotate(1)([1, 2]), [2, 1])
    assert.deepStrictEqual(_.rotate(2)([1, 2]), [1, 2])
    assert.deepStrictEqual(_.rotate(0)([1, 2, 3, 4, 5]), [1, 2, 3, 4, 5])
    assert.deepStrictEqual(_.rotate(1)([1, 2, 3, 4, 5]), [5, 1, 2, 3, 4])
    assert.deepStrictEqual(_.rotate(2)([1, 2, 3, 4, 5]), [4, 5, 1, 2, 3])
    assert.deepStrictEqual(_.rotate(-1)([1, 2, 3, 4, 5]), [2, 3, 4, 5, 1])
    assert.deepStrictEqual(_.rotate(-2)([1, 2, 3, 4, 5]), [3, 4, 5, 1, 2])
  })

  it('reverse', () => {
    assert.deepStrictEqual(_.reverse([1, 2, 3]), [3, 2, 1])
    assert.strictEqual(_.reverse(_.empty), _.empty)
  })

  it('foldLeft', () => {
    const len: <A>(as: ReadonlyArray<A>) => number = _.foldLeft(
      () => 0,
      (_, tail) => 1 + len(tail)
    )
    assert.deepStrictEqual(len([1, 2, 3]), 3)
  })

  it('foldRight', () => {
    const len: <A>(as: ReadonlyArray<A>) => number = _.foldRight(
      () => 0,
      (init, _) => 1 + len(init)
    )
    assert.deepStrictEqual(len([1, 2, 3]), 3)
  })

  it('scanLeft', () => {
    const f = (b: number, a: number) => b - a
    assert.deepStrictEqual(_.scanLeft(10, f)([1, 2, 3]), [10, 9, 7, 4])
    assert.deepStrictEqual(_.scanLeft(10, f)([0]), [10, 10])
    assert.deepStrictEqual(_.scanLeft(10, f)([]), [10])
  })

  it('scanRight', () => {
    const f = (b: number, a: number) => b - a
    assert.deepStrictEqual(_.scanRight(10, f)([1, 2, 3]), [-8, 9, -7, 10])
    assert.deepStrictEqual(_.scanRight(10, f)([0]), [-10, 10])
    assert.deepStrictEqual(_.scanRight(10, f)([]), [10])
  })

  it('uniq', () => {
    interface A {
      readonly a: string
      readonly b: number
    }

    const eqA = pipe(
      Ord.ordNumber,
      Eq.contramap((f: A) => f.b)
    )
    const arrA: A = { a: 'a', b: 1 }
    const arrB: A = { a: 'b', b: 1 }
    const arrC: A = { a: 'c', b: 2 }
    const arrD: A = { a: 'd', b: 2 }
    const arrUniq: ReadonlyArray<A> = [arrA, arrC]

    assert.deepStrictEqual(_.uniq(eqA)(arrUniq), arrUniq, 'Preserve original array')
    assert.deepStrictEqual(_.uniq(eqA)([arrA, arrB, arrC, arrD]), [arrA, arrC])
    assert.deepStrictEqual(_.uniq(eqA)([arrB, arrA, arrC, arrD]), [arrB, arrC])
    assert.deepStrictEqual(_.uniq(eqA)([arrA, arrA, arrC, arrD, arrA]), [arrA, arrC])
    assert.deepStrictEqual(_.uniq(eqA)([arrA, arrC]), [arrA, arrC])
    assert.deepStrictEqual(_.uniq(eqA)([arrC, arrA]), [arrC, arrA])
    assert.deepStrictEqual(_.uniq(Eq.eqBoolean)([true, false, true, false]), [true, false])
    assert.deepStrictEqual(_.uniq(Eq.eqNumber)([]), [])
    assert.deepStrictEqual(_.uniq(Eq.eqNumber)([-0, -0]), [-0])
    assert.deepStrictEqual(_.uniq(Eq.eqNumber)([0, -0]), [0])
    assert.deepStrictEqual(_.uniq(Eq.eqNumber)([1]), [1])
    assert.deepStrictEqual(_.uniq(Eq.eqNumber)([2, 1, 2]), [2, 1])
    assert.deepStrictEqual(_.uniq(Eq.eqNumber)([1, 2, 1]), [1, 2])
    assert.deepStrictEqual(_.uniq(Eq.eqNumber)([1, 2, 3, 4, 5]), [1, 2, 3, 4, 5])
    assert.deepStrictEqual(_.uniq(Eq.eqNumber)([1, 1, 2, 2, 3, 3, 4, 4, 5, 5]), [1, 2, 3, 4, 5])
    assert.deepStrictEqual(_.uniq(Eq.eqNumber)([1, 2, 3, 4, 5, 1, 2, 3, 4, 5]), [1, 2, 3, 4, 5])
    assert.deepStrictEqual(_.uniq(Eq.eqString)(['a', 'b', 'a']), ['a', 'b'])
    assert.deepStrictEqual(_.uniq(Eq.eqString)(['a', 'b', 'A']), ['a', 'b', 'A'])
  })

  it('sortBy', () => {
    interface X {
      readonly a: string
      readonly b: number
      readonly c: boolean
    }
    const byName = pipe(
      Ord.ordString,
<<<<<<< HEAD
      Ord.contramap((p: Person) => p.name)
    )
    const byAge = pipe(
      Ord.ordNumber,
      Ord.contramap((p: Person) => p.age)
    )
    const sortByNameByAge = _.sortBy([byName, byAge])
    const persons: ReadonlyArray<Person> = [
      { name: 'a', age: 1 },
      { name: 'b', age: 3 },
      { name: 'c', age: 2 },
      { name: 'b', age: 2 }
=======
      Ord.contramap((p: { readonly a: string; readonly b: number }) => p.a)
    )
    const byAge = pipe(
      Ord.ordNumber,
      Ord.contramap((p: { readonly a: string; readonly b: number }) => p.b)
    )
    const f = _.sortBy([byName, byAge])
    const xs: ReadonlyArray<X> = [
      { a: 'a', b: 1, c: true },
      { a: 'b', b: 3, c: true },
      { a: 'c', b: 2, c: true },
      { a: 'b', b: 2, c: true }
>>>>>>> d87f6228
    ]
    assert.deepStrictEqual(f(xs), [
      { a: 'a', b: 1, c: true },
      { a: 'b', b: 2, c: true },
      { a: 'b', b: 3, c: true },
      { a: 'c', b: 2, c: true }
    ])
    const sortByAgeByName = _.sortBy([byAge, byName])
    assert.deepStrictEqual(sortByAgeByName(xs), [
      { a: 'a', b: 1, c: true },
      { a: 'b', b: 2, c: true },
      { a: 'c', b: 2, c: true },
      { a: 'b', b: 3, c: true }
    ])

    assert.deepStrictEqual(_.sortBy([])(xs), xs)
  })

  it('chop', () => {
    const group = <A>(E: Eq.Eq<A>): ((as: ReadonlyArray<A>) => ReadonlyArray<ReadonlyArray<A>>) => {
      return _.chop((as) => {
        const { init, rest } = _.spanLeft((a: A) => E.equals(a, as[0]))(as)
        return [init, rest]
      })
    }
    assert.deepStrictEqual(group(Eq.eqNumber)([1, 1, 2, 3, 3, 4]), [[1, 1], [2], [3, 3], [4]])
  })

  it('splitAt', () => {
    assert.deepStrictEqual(_.splitAt(2)([1, 2, 3, 4, 5]), [
      [1, 2],
      [3, 4, 5]
    ])
    assert.deepStrictEqual(_.splitAt(2)([]), [[], []])
    assert.deepStrictEqual(_.splitAt(2)([1]), [[1], []])
    assert.deepStrictEqual(_.splitAt(2)([1, 2]), [[1, 2], []])
    assert.deepStrictEqual(_.splitAt(-1)([1, 2]), [[1], [2]])
    assert.deepStrictEqual(_.splitAt(0)([1, 2]), [[], [1, 2]])
    assert.deepStrictEqual(_.splitAt(3)([1, 2]), [[1, 2], []])
  })

  describe('chunksOf', () => {
    it('should split an array into length-n pieces', () => {
      assert.deepStrictEqual(_.chunksOf(2)([1, 2, 3, 4, 5]), [[1, 2], [3, 4], [5]])
      assert.deepStrictEqual(_.chunksOf(2)([1, 2, 3, 4, 5, 6]), [
        [1, 2],
        [3, 4],
        [5, 6]
      ])
      assert.deepStrictEqual(_.chunksOf(5)([1, 2, 3, 4, 5]), [[1, 2, 3, 4, 5]])
      assert.deepStrictEqual(_.chunksOf(6)([1, 2, 3, 4, 5]), [[1, 2, 3, 4, 5]])
      assert.deepStrictEqual(_.chunksOf(1)([1, 2, 3, 4, 5]), [[1], [2], [3], [4], [5]])
      assert.deepStrictEqual(_.chunksOf(0)([1, 2]), [[1, 2]])
      assert.deepStrictEqual(_.chunksOf(10)([1, 2]), [[1, 2]])
      assert.deepStrictEqual(_.chunksOf(-1)([1, 2]), [[1, 2]])
    })

    // #897
    it('returns an empty array if provided an empty array', () => {
      assert.deepStrictEqual(_.chunksOf(1)([]), [])
      assert.deepStrictEqual(_.chunksOf(2)([]), [])
      assert.deepStrictEqual(_.chunksOf(0)([]), [])
    })

    // #897
    it('should respect the law: RA.chunksOf(n)(xs).concat(RA.chunksOf(n)(ys)) == RA.chunksOf(n)(xs.concat(ys)))', () => {
      const xs: ReadonlyArray<number> = []
      const ys: ReadonlyArray<number> = [1, 2]
      assert.deepStrictEqual(_.chunksOf(2)(xs).concat(_.chunksOf(2)(ys)), _.chunksOf(2)(xs.concat(ys)))
      fc.assert(
        fc.property(
          fc.array(fc.integer()).filter((xs) => xs.length % 2 === 0), // Ensures `xs.length` is even
          fc.array(fc.integer()),
          fc.integer(1, 1).map((x) => x * 2), // Generates `n` to be even so that it evenly divides `xs`
          (xs, ys, n) => {
            const as = _.chunksOf(n)(xs).concat(_.chunksOf(n)(ys))
            const bs = _.chunksOf(n)(xs.concat(ys))
            isDeepStrictEqual(as, bs)
          }
        )
      )
    })
  })

  it('makeBy', () => {
    const double = (n: number): number => n * 2
    assert.deepStrictEqual(_.makeBy(5, double), [0, 2, 4, 6, 8])
  })

  it('range', () => {
    assert.deepStrictEqual(_.range(0, 0), [0])
    assert.deepStrictEqual(_.range(1, 5), [1, 2, 3, 4, 5])
    assert.deepStrictEqual(_.range(10, 15), [10, 11, 12, 13, 14, 15])
  })

  it('replicate', () => {
    assert.deepStrictEqual(_.replicate(0, 'a'), [])
    assert.deepStrictEqual(_.replicate(3, 'a'), ['a', 'a', 'a'])
  })

  it('comprehension', () => {
    assert.deepStrictEqual(
      _.comprehension([[1, 2, 3]], (a) => a * 2),
      [2, 4, 6]
    )
    assert.deepStrictEqual(
      _.comprehension(
        [
          [1, 2, 3],
          ['a', 'b']
        ],
        tuple
      ),
      [
        [1, 'a'],
        [1, 'b'],
        [2, 'a'],
        [2, 'b'],
        [3, 'a'],
        [3, 'b']
      ]
    )
    assert.deepStrictEqual(
      _.comprehension(
        [
          [1, 2, 3],
          ['a', 'b']
        ],
        tuple,
        (a, b) => (a + b.length) % 2 === 0
      ),
      [
        [1, 'a'],
        [1, 'b'],
        [3, 'a'],
        [3, 'b']
      ]
    )
  })

  it('union', () => {
    assert.deepStrictEqual(_.union(Eq.eqNumber)([1, 2], [3, 4]), [1, 2, 3, 4])
    assert.deepStrictEqual(_.union(Eq.eqNumber)([1, 2], [2, 3]), [1, 2, 3])
    assert.deepStrictEqual(_.union(Eq.eqNumber)([1, 2], [1, 2]), [1, 2])
    assert.deepStrictEqual(pipe([1, 2], _.union(Eq.eqNumber)([3, 4])), [1, 2, 3, 4])
    assert.deepStrictEqual(pipe([1, 2], _.union(Eq.eqNumber)([2, 3])), [1, 2, 3])
    assert.deepStrictEqual(pipe([1, 2], _.union(Eq.eqNumber)([1, 2])), [1, 2])
  })

  it('intersection', () => {
    assert.deepStrictEqual(_.intersection(Eq.eqNumber)([1, 2], [3, 4]), [])
    assert.deepStrictEqual(_.intersection(Eq.eqNumber)([1, 2], [2, 3]), [2])
    assert.deepStrictEqual(_.intersection(Eq.eqNumber)([1, 2], [1, 2]), [1, 2])
    assert.deepStrictEqual(pipe([1, 2], _.intersection(Eq.eqNumber)([3, 4])), [])
    assert.deepStrictEqual(pipe([1, 2], _.intersection(Eq.eqNumber)([2, 3])), [2])
    assert.deepStrictEqual(pipe([1, 2], _.intersection(Eq.eqNumber)([1, 2])), [1, 2])
  })

  it('difference', () => {
    assert.deepStrictEqual(_.difference(Eq.eqNumber)([1, 2], [3, 4]), [1, 2])
    assert.deepStrictEqual(_.difference(Eq.eqNumber)([1, 2], [2, 3]), [1])
    assert.deepStrictEqual(_.difference(Eq.eqNumber)([1, 2], [1, 2]), [])
    assert.deepStrictEqual(pipe([1, 2], _.difference(Eq.eqNumber)([3, 4])), [1, 2])
    assert.deepStrictEqual(pipe([1, 2], _.difference(Eq.eqNumber)([2, 3])), [1])
    assert.deepStrictEqual(pipe([1, 2], _.difference(Eq.eqNumber)([1, 2])), [])
  })

  it('should be safe when calling map with a binary function', () => {
    interface Foo {
      readonly bar: () => number
    }
    const f = (a: number, x?: Foo) => (x !== undefined ? `${a}${x.bar()}` : `${a}`)
    assert.deepStrictEqual(_.Functor.map([1, 2], f), ['1', '2'])
    assert.deepStrictEqual(pipe([1, 2], _.map(f)), ['1', '2'])
  })

  it('getShow', () => {
    const S = _.getShow(Show.showString)
    assert.deepStrictEqual(S.show([]), `[]`)
    assert.deepStrictEqual(S.show(['a']), `["a"]`)
    assert.deepStrictEqual(S.show(['a', 'b']), `["a", "b"]`)
  })

  it('fromArray', () => {
    assert.strictEqual(_.fromArray([]), _.empty)
    // tslint:disable-next-line: readonly-array
    const as = [1, 2, 3]
    const bs = _.fromArray(as)
    assert.deepStrictEqual(bs, as)
    assert.notStrictEqual(bs, as)
  })

  it('toArray', () => {
    assert.deepStrictEqual(_.toArray(_.empty), [])
    assert.notStrictEqual(_.toArray(_.empty), _.empty)
    // tslint:disable-next-line: readonly-array
    const as = [1, 2, 3]
    const bs = _.toArray(as)
    assert.deepStrictEqual(bs, as)
    assert.notStrictEqual(bs, as)
  })

  it('empty', () => {
    assert.deepStrictEqual(_.empty.length, 0)
  })
})<|MERGE_RESOLUTION|>--- conflicted
+++ resolved
@@ -594,26 +594,6 @@
   })
 
   it('sort', () => {
-<<<<<<< HEAD
-    assert.deepStrictEqual(_.sort(Ord.ordNumber)([3, 2, 1]), [1, 2, 3])
-    assert.strictEqual(_.sort(Ord.ordNumber)(_.empty), _.empty)
-    const byName = pipe(
-      Ord.ordString,
-      Ord.contramap((x: { readonly name: string }) => x.name)
-    )
-    assert.deepStrictEqual(
-      _.sort(byName)([
-        { name: 'b', age: 0 },
-        { name: 'a', age: 1 },
-        { name: 'c', age: 2 }
-      ]),
-      [
-        { name: 'a', age: 1 },
-        { name: 'b', age: 0 },
-        { name: 'c', age: 2 }
-      ]
-    )
-=======
     const O = pipe(
       Ord.ordNumber,
       Ord.contramap((x: { readonly a: number }) => x.a)
@@ -634,7 +614,6 @@
       ]
     )
     assert.strictEqual(_.sort(Ord.ordNumber)(_.empty), _.empty)
->>>>>>> d87f6228
   })
 
   it('zipWith', () => {
@@ -776,20 +755,6 @@
     }
     const byName = pipe(
       Ord.ordString,
-<<<<<<< HEAD
-      Ord.contramap((p: Person) => p.name)
-    )
-    const byAge = pipe(
-      Ord.ordNumber,
-      Ord.contramap((p: Person) => p.age)
-    )
-    const sortByNameByAge = _.sortBy([byName, byAge])
-    const persons: ReadonlyArray<Person> = [
-      { name: 'a', age: 1 },
-      { name: 'b', age: 3 },
-      { name: 'c', age: 2 },
-      { name: 'b', age: 2 }
-=======
       Ord.contramap((p: { readonly a: string; readonly b: number }) => p.a)
     )
     const byAge = pipe(
@@ -802,7 +767,6 @@
       { a: 'b', b: 3, c: true },
       { a: 'c', b: 2, c: true },
       { a: 'b', b: 2, c: true }
->>>>>>> d87f6228
     ]
     assert.deepStrictEqual(f(xs), [
       { a: 'a', b: 1, c: true },
