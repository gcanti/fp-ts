import * as U from './util'
import * as _ from '../src/string'
import { pipe } from '../src/function'

describe('string', () => {
  // -------------------------------------------------------------------------------------
  // instances
  // -------------------------------------------------------------------------------------

  it('Show', () => {
    U.deepStrictEqual(_.Show.show('a'), '"a"')
  })

  // -------------------------------------------------------------------------------------
  // utils
  // -------------------------------------------------------------------------------------

  it('empty', () => {
    U.deepStrictEqual(_.empty, '')
  })

  it('isEmpty', () => {
    U.deepStrictEqual(_.isEmpty(_.empty), true)
    U.deepStrictEqual(_.isEmpty(''), true)
    U.deepStrictEqual(_.isEmpty('a'), false)
  })

  it('size', () => {
    U.deepStrictEqual(_.size(_.empty), 0)
    U.deepStrictEqual(_.size(''), 0)
    U.deepStrictEqual(_.size('a'), 1)
  })

  it('toUpperCase', () => {
<<<<<<< HEAD
    U.deepStrictEqual(_.toUpperCase('abc'), 'ABC')
  })

  it('toLowerCase', () => {
    U.deepStrictEqual(_.toLowerCase('ABC'), 'abc')
=======
    U.deepStrictEqual(_.toUpperCase('a'), 'A')
  })

  it('toLowerCase', () => {
    U.deepStrictEqual(_.toLowerCase('A'), 'a')
  })

  it('replace', () => {
    U.deepStrictEqual(pipe('abc', _.replace('b', 'd')), 'adc')
  })

  it('split', () => {
    U.deepStrictEqual(pipe('abc', _.split('')), ['a', 'b', 'c'])
    U.deepStrictEqual(pipe('', _.split('')), [''])
  })

  it('trim', () => {
    U.deepStrictEqual(pipe(' a ', _.trim), 'a')
  })

  it('trimLeft', () => {
    U.deepStrictEqual(pipe(' a ', _.trimLeft), 'a ')
  })

  it('trimRight', () => {
    U.deepStrictEqual(pipe(' a ', _.trimRight), ' a')
  })

  it('includes', () => {
    U.deepStrictEqual(pipe('abc', _.includes('b')), true)
    U.deepStrictEqual(pipe('abc', _.includes('b', 2)), false)
  })

  it('startsWith', () => {
    U.deepStrictEqual(pipe('abc', _.startsWith('a')), true)
  })

  it('endsWith', () => {
    U.deepStrictEqual(pipe('abc', _.endsWith('c')), true)
  })

  it('slice', () => {
    U.deepStrictEqual(pipe('abcd', _.slice(1, 3)), 'bc')
>>>>>>> 0330f6af
  })
})<|MERGE_RESOLUTION|>--- conflicted
+++ resolved
@@ -32,13 +32,6 @@
   })
 
   it('toUpperCase', () => {
-<<<<<<< HEAD
-    U.deepStrictEqual(_.toUpperCase('abc'), 'ABC')
-  })
-
-  it('toLowerCase', () => {
-    U.deepStrictEqual(_.toLowerCase('ABC'), 'abc')
-=======
     U.deepStrictEqual(_.toUpperCase('a'), 'A')
   })
 
@@ -82,6 +75,5 @@
 
   it('slice', () => {
     U.deepStrictEqual(pipe('abcd', _.slice(1, 3)), 'bc')
->>>>>>> 0330f6af
   })
 })