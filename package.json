--- conflicted
+++ resolved
@@ -1,10 +1,6 @@
 {
   "name": "fp-ts",
-<<<<<<< HEAD
-  "version": "2.7.1",
-=======
   "version": "2.8.0",
->>>>>>> d87f6228
   "description": "Functional programming in TypeScript",
   "files": [
     "lib",
@@ -53,10 +49,7 @@
     "doctoc": "^1.4.0",
     "dtslint": "github:gcanti/dtslint",
     "fast-check": "^1.25.1",
-<<<<<<< HEAD
     "glob": "^7.1.6",
-=======
->>>>>>> d87f6228
     "jest": "^24.8.0",
     "mocha": "^5.2.0",
     "parcel": "^1.12.4",
