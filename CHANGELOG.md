--- conflicted
+++ resolved
@@ -15,8 +15,6 @@
 **Note**: A feature tagged as Experimental is in a
 high state of flux, you're at risk of it changing without notice.
 
-<<<<<<< HEAD
-=======
 # 2.8.0
 
 - **New Feature**
@@ -35,7 +33,6 @@
   - `TaskEither`
     - add `chainFirstW`, #1273 (@leemhenson)
 
->>>>>>> d87f6228
 # 2.7.1
 
 - **Bug Fix**
